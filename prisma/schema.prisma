--- conflicted
+++ resolved
@@ -79,45 +79,6 @@
 }
 
 model NotificationPreferences {
-<<<<<<< HEAD
-  id                        String   @id @default(cuid())
-  userId                    String   @unique
-  
-  // Task notifications
-  taskCreated               Boolean  @default(true)
-  taskStatusChanged         Boolean  @default(true)
-  taskAssigned              Boolean  @default(true)
-  taskCommentAdded          Boolean  @default(true)
-  taskPriorityChanged       Boolean  @default(true)
-  taskDueDateChanged        Boolean  @default(true)
-  taskColumnMoved           Boolean  @default(false)
-  taskUpdated               Boolean  @default(true)
-  taskDeleted               Boolean  @default(true)
-  taskMentioned             Boolean  @default(true)
-  
-  // Board notifications
-  boardTaskCreated          Boolean  @default(true)
-  boardTaskStatusChanged    Boolean  @default(true)
-  boardTaskAssigned         Boolean  @default(false)
-  boardTaskCompleted        Boolean  @default(true)
-  boardTaskDeleted          Boolean  @default(true)
-  
-  // Post notifications
-  postCommentAdded          Boolean  @default(true)
-  postUpdated               Boolean  @default(true)
-  postResolved              Boolean  @default(true)
-  
-  // Email notifications
-  emailNotificationsEnabled Boolean  @default(true)
-  
-  // Push notifications
-  pushNotificationsEnabled  Boolean  @default(false)
-  pushSubscription          Json?    // Stores the push subscription object
-  
-  createdAt                 DateTime @default(now())
-  updatedAt                 DateTime @updatedAt
-  user                      User     @relation(fields: [userId], references: [id], onDelete: Cascade)
-=======
   id     String @id @default(cuid())
   userId String @unique
 
@@ -161,7 +122,6 @@
   createdAt DateTime @default(now())
   updatedAt DateTime @updatedAt
   user      User     @relation(fields: [userId], references: [id], onDelete: Cascade)
->>>>>>> d6db4efb
 }
 
 model Account {
