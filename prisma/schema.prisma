generator client {
  provider = "prisma-client-js"
}

datasource db {
  provider = "postgresql"
  url      = env("DATABASE_URL")
}

model User {
  id                      String                   @id @default(cuid())
  name                    String?
  email                   String?                  @unique
  emailVerified           DateTime?
  image                   String?
  hashedPassword          String?
  createdAt               DateTime                 @default(now())
  updatedAt               DateTime                 @updatedAt
  team                    String?
  currentFocus            String?
  expertise               String[]
  slackId                 String?
  avatarAccessory         Int?                     @default(0)
  avatarBrows             Int?                     @default(1)
  avatarEyes              Int?                     @default(1)
  avatarEyewear           Int?                     @default(0)
  avatarHair              Int?                     @default(1)
  avatarMouth             Int?                     @default(1)
  avatarNose              Int?                     @default(1)
  avatarSkinTone          Int?                     @default(1)
  useCustomAvatar         Boolean                  @default(false)
  role                    UserRole                 @default(DEVELOPER)
  accounts                Account[]
  boardFollowers          BoardFollower[]
  boardGenerationJobs     BoardGenerationJob[]
  boardItemActivities     BoardItemActivity[]
  bookmarks               Bookmark[]
  comments                Comment[]
  commentLikes            CommentLike[]
  assignedEpics           Epic[]                   @relation("AssignedEpics")
  reportedEpics           Epic[]                   @relation("ReportedEpics")
  featureRequests         FeatureRequest[]
  featureRequestComments  FeatureRequestComment[]
  featureVotes            FeatureVote[]
  mentions                Mention[]
  receivedMessages        Message[]                @relation("ReceivedMessages")
  sentMessages            Message[]                @relation("SentMessages")
  assignedMilestones      Milestone[]              @relation("AssignedMilestones")
  reportedMilestones      Milestone[]              @relation("ReportedMilestones")
  notes                   Note[]
  noteTags                NoteTag[]
  sentNotifications       Notification[]           @relation("NotificationSender")
  notifications           Notification[]           @relation("NotificationReceiver")
  notificationPreferences NotificationPreferences?
  posts                   Post[]
  pinnedPosts             Post[]                   @relation("PostPinnedBy")
  resolvedPosts           Post[]                   @relation("PostResolvedBy")
  postActions             PostAction[]             @relation("PostActions")
  postFollowers           PostFollower[]
  reactions               Reaction[]
  assignedStories         Story[]                  @relation("AssignedStories")
  reportedStories         Story[]                  @relation("ReportedStories")
  assignedTasks           Task[]                   @relation("AssignedTasks")
  reportedTasks           Task[]                   @relation("ReportedTasks")
  approvedTaskHelpers     TaskAssignee[]           @relation("TaskAssigneeApprover")
  taskAssignees           TaskAssignee[]           @relation("TaskAssignee")
  taskAttachments         TaskAttachment[]
  taskComments            TaskComment[]
  taskCommentReactions    TaskCommentReaction[]
  taskFollowers           TaskFollower[]
  userEvents              UserEvent[]
  userStatus              UserStatus?
  ownedWorkspaces         Workspace[]              @relation("WorkspaceOwner")
  workspaceInvitations    WorkspaceInvitation[]
  workspaceMemberships    WorkspaceMember[]
  conversations           Conversation[]           @relation("UserConversations")
}

model NotificationPreferences {
  id                        String   @id @default(cuid())
  userId                    String   @unique
  
  // Task notifications
  taskCreated               Boolean  @default(true)
  taskStatusChanged         Boolean  @default(true)
  taskAssigned              Boolean  @default(true)
  taskCommentAdded          Boolean  @default(true)
  taskPriorityChanged       Boolean  @default(true)
  taskDueDateChanged        Boolean  @default(true)
  taskColumnMoved           Boolean  @default(false)
  taskUpdated               Boolean  @default(true)
  taskDeleted               Boolean  @default(true)
  taskMentioned             Boolean  @default(true)
  
  // Board notifications
  boardTaskCreated          Boolean  @default(true)
  boardTaskStatusChanged    Boolean  @default(true)
  boardTaskAssigned         Boolean  @default(false)
  boardTaskCompleted        Boolean  @default(true)
  boardTaskDeleted          Boolean  @default(true)
  
  // Post notifications
  postCommentAdded          Boolean  @default(true)
  postUpdated               Boolean  @default(true)
  postResolved              Boolean  @default(true)
  
  // Email notifications
  emailNotificationsEnabled Boolean  @default(true)
  
  // Push notifications
  pushNotificationsEnabled  Boolean  @default(false)
  pushSubscription          Json?    // Stores the push subscription object
  
  createdAt                 DateTime @default(now())
  updatedAt                 DateTime @updatedAt
  user                      User     @relation(fields: [userId], references: [id], onDelete: Cascade)
}

model Account {
  id                String  @id @default(cuid())
  userId            String
  type              String
  provider          String
  providerAccountId String
  refresh_token     String?
  access_token      String?
  expires_at        Int?
  token_type        String?
  scope             String?
  id_token          String?
  session_state     String?
  user              User    @relation(fields: [userId], references: [id], onDelete: Cascade)

  @@unique([provider, providerAccountId])
}

model Post {
  id            String         @id @default(cuid())
  message       String
  createdAt     DateTime       @default(now())
  updatedAt     DateTime       @updatedAt
  authorId      String
  isAutomated   Boolean        @default(false)
  html          String?
  workspaceId   String?
  type          PostType
  priority      PostPriority   @default(normal)
  resolvedAt    DateTime?
  resolvedById  String?
  isPinned      Boolean        @default(false)
  pinnedAt      DateTime?
  pinnedBy      String?
  bookmarks     Bookmark[]
  comments      Comment[]
  mentions      Mention[]
  notifications Notification[]
  author        User           @relation(fields: [authorId], references: [id], onDelete: Cascade)
  pinnedByUser  User?          @relation("PostPinnedBy", fields: [pinnedBy], references: [id])
  resolvedBy    User?          @relation("PostResolvedBy", fields: [resolvedById], references: [id])
  workspace     Workspace?     @relation(fields: [workspaceId], references: [id])
  actions       PostAction[]
  followers     PostFollower[]
  reactions     Reaction[]
  tasks         Task[]
  tags          Tag[]          @relation("PostToTag")

  @@index([workspaceId])
  @@index([resolvedAt])
  @@index([resolvedById])
  @@index([isPinned])
  @@index([workspaceId, isPinned])
  @@index([pinnedBy])
}

model PostAction {
  id         String         @id @default(cuid())
  postId     String
  userId     String
  actionType PostActionType
  oldValue   String?
  newValue   String?
  metadata   Json?
  createdAt  DateTime       @default(now())
  post       Post           @relation(fields: [postId], references: [id], onDelete: Cascade)
  user       User           @relation("PostActions", fields: [userId], references: [id], onDelete: Cascade)

  @@index([postId])
  @@index([userId])
  @@index([actionType])
  @@index([createdAt])
}

model Tag {
  id          String     @id @default(cuid())
  name        String
  workspaceId String?
  workspace   Workspace? @relation(fields: [workspaceId], references: [id])
  posts       Post[]     @relation("PostToTag")

  @@unique([name, workspaceId])
  @@index([workspaceId])
}

model Comment {
  id               String         @id @default(cuid())
  message          String
  createdAt        DateTime       @default(now())
  updatedAt        DateTime       @updatedAt
  postId           String?
  authorId         String
  parentId         String?
  featureRequestId String?
  epicId           String?
  storyId          String?
  milestoneId      String?
  html             String?
  author           User           @relation(fields: [authorId], references: [id], onDelete: Cascade)
  epic             Epic?          @relation(fields: [epicId], references: [id], onDelete: Cascade)
  milestone        Milestone?     @relation(fields: [milestoneId], references: [id], onDelete: Cascade)
  parent           Comment?       @relation("CommentToComment", fields: [parentId], references: [id], onDelete: Cascade)
  children         Comment[]      @relation("CommentToComment")
  post             Post?          @relation(fields: [postId], references: [id], onDelete: Cascade)
  story            Story?         @relation(fields: [storyId], references: [id], onDelete: Cascade)
  likes            CommentLike[]
  notifications    Notification[]
  reactions        Reaction[]

  @@index([postId])
  @@index([authorId])
  @@index([parentId])
  @@index([epicId])
  @@index([storyId])
  @@index([milestoneId])
}

model Reaction {
  id        String   @id @default(cuid())
  type      String
  postId    String?
  commentId String?
  authorId  String
  createdAt DateTime @default(now())
  author    User     @relation(fields: [authorId], references: [id], onDelete: Cascade)
  comment   Comment? @relation(fields: [commentId], references: [id], onDelete: Cascade)
  post      Post?    @relation(fields: [postId], references: [id], onDelete: Cascade)

  @@unique([authorId, postId, type, commentId])
}

model Mention {
  id        String   @id @default(cuid())
  postId    String
  userId    String
  createdAt DateTime @default(now())
  post      Post     @relation(fields: [postId], references: [id], onDelete: Cascade)
  user      User     @relation(fields: [userId], references: [id], onDelete: Cascade)

  @@unique([postId, userId])
}

model Bookmark {
  id        String   @id @default(cuid())
  postId    String
  userId    String
  createdAt DateTime @default(now())
  post      Post     @relation(fields: [postId], references: [id], onDelete: Cascade)
  user      User     @relation(fields: [userId], references: [id], onDelete: Cascade)

  @@unique([postId, userId])
}

model CommentLike {
  id        String   @id @default(cuid())
  commentId String
  userId    String
  createdAt DateTime @default(now())
  comment   Comment  @relation(fields: [commentId], references: [id], onDelete: Cascade)
  user      User     @relation(fields: [userId], references: [id], onDelete: Cascade)

  @@unique([commentId, userId])
}

model GitHubIntegration {
  id            String @id @default(cuid())
  repositoryUrl String
  accessToken   String
}

model Message {
  id             String       @id @default(cuid())
  content        String
  createdAt      DateTime     @default(now())
  read           Boolean      @default(false)
  senderId       String
  receiverId     String
  conversationId String
  conversation   Conversation @relation(fields: [conversationId], references: [id], onDelete: Cascade)
  receiver       User         @relation("ReceivedMessages", fields: [receiverId], references: [id], onDelete: Cascade)
  sender         User         @relation("SentMessages", fields: [senderId], references: [id], onDelete: Cascade)
}

model Conversation {
  id           String    @id @default(cuid())
  createdAt    DateTime  @default(now())
  updatedAt    DateTime  @updatedAt
  messages     Message[]
  participants User[]    @relation("UserConversations")

  @@index([createdAt])
}

model FeatureRequest {
  id            String                  @id @default(cuid())
  title         String
  description   String
  status        String                  @default("pending")
  createdAt     DateTime                @default(now())
  updatedAt     DateTime                @updatedAt
  authorId      String
  html          String?
  workspaceId   String?
  author        User                    @relation(fields: [authorId], references: [id], onDelete: Cascade)
  workspace     Workspace?              @relation(fields: [workspaceId], references: [id])
  comments      FeatureRequestComment[]
  votes         FeatureVote[]
  notifications Notification[]

  @@index([authorId])
  @@index([workspaceId])
}

model FeatureVote {
  id               String         @id @default(cuid())
  value            Int
  userId           String
  featureRequestId String
  createdAt        DateTime       @default(now())
  updatedAt        DateTime       @updatedAt
  featureRequest   FeatureRequest @relation(fields: [featureRequestId], references: [id], onDelete: Cascade)
  user             User           @relation(fields: [userId], references: [id], onDelete: Cascade)

  @@unique([userId, featureRequestId])
  @@index([userId])
  @@index([featureRequestId])
}

model FeatureRequestComment {
  id               String         @id @default(cuid())
  content          String
  userId           String
  featureRequestId String
  createdAt        DateTime       @default(now())
  updatedAt        DateTime       @updatedAt
  featureRequest   FeatureRequest @relation(fields: [featureRequestId], references: [id], onDelete: Cascade)
  author           User           @relation(fields: [userId], references: [id], onDelete: Cascade)

  @@index([userId])
  @@index([featureRequestId])
}

model Workspace {
  id                  String                @id @default(cuid())
  name                String
  slug                String                @unique
  description         String?
  logoUrl             String?
  createdAt           DateTime              @default(now())
  updatedAt           DateTime              @updatedAt
  ownerId             String
  dockEnabled         Boolean               @default(true)
  timeTrackingEnabled Boolean               @default(true)
  boardGenerationJobs BoardGenerationJob[]
  boardItemActivities BoardItemActivity[]
  customRoles         CustomRole[]
  epics               Epic[]
  featureRequests     FeatureRequest[]
  milestones          Milestone[]
  notes               Note[]
  noteTags            NoteTag[]
  posts               Post[]
  rolePermissions     RolePermission[]
  stories             Story[]
  tags                Tag[]
  tasks               Task[]
  taskBoards          TaskBoard[]
  taskLabels          TaskLabel[]
  owner               User                  @relation("WorkspaceOwner", fields: [ownerId], references: [id], onDelete: Cascade)
  invitations         WorkspaceInvitation[]
  members             WorkspaceMember[]
}

model WorkspaceMember {
  id          String    @id @default(cuid())
  userId      String
  workspaceId String
  createdAt   DateTime  @default(now())
  updatedAt   DateTime  @updatedAt
  role        String    @default("MEMBER")
  user        User      @relation(fields: [userId], references: [id], onDelete: Cascade)
  workspace   Workspace @relation(fields: [workspaceId], references: [id], onDelete: Cascade)

  @@unique([userId, workspaceId])
}

model WorkspaceInvitation {
  id          String    @id @default(cuid())
  email       String
  workspaceId String
  invitedById String
  token       String    @unique
  status      String    @default("pending")
  createdAt   DateTime  @default(now())
  expiresAt   DateTime
  invitedBy   User      @relation(fields: [invitedById], references: [id], onDelete: Cascade)
  workspace   Workspace @relation(fields: [workspaceId], references: [id], onDelete: Cascade)

  @@unique([email, workspaceId])
}

model TaskBoard {
  id              String          @id @default(cuid())
  name            String
  slug            String
  description     String?
  workspaceId     String
  isDefault       Boolean         @default(false)
  createdAt       DateTime        @default(now())
  updatedAt       DateTime        @updatedAt
  issuePrefix     String
  nextIssueNumber Int             @default(1)
  followers       BoardFollower[]
  epics           Epic[]
  milestones      Milestone[]
  stories         Story[]
  tasks           Task[]
  workspace       Workspace       @relation(fields: [workspaceId], references: [id], onDelete: Cascade)
  columns         TaskColumn[]

  @@unique([name, workspaceId])
  @@unique([slug, workspaceId])
  @@index([workspaceId])
}

model TaskColumn {
  id          String      @id @default(cuid())
  name        String
  order       Int         @default(0)
  color       String?
  taskBoardId String
  createdAt   DateTime    @default(now())
  updatedAt   DateTime    @updatedAt
  description String?
  epics       Epic[]
  milestones  Milestone[]
  stories     Story[]
  tasks       Task[]
  taskBoard   TaskBoard   @relation(fields: [taskBoardId], references: [id], onDelete: Cascade)

  @@unique([name, taskBoardId])
  @@index([taskBoardId])
}

model Task {
  id            String              @id @default(cuid())
  title         String
  description   String?
  status        String?
  priority      String              @default("medium")
  type          String              @default("task")
  storyPoints   Int?
  dueDate       DateTime?
  columnId      String?
  taskBoardId   String?
  workspaceId   String
  assigneeId    String?
  reporterId    String?
  parentTaskId  String?
  postId        String?
  createdAt     DateTime            @default(now())
  updatedAt     DateTime            @updatedAt
  issueKey      String?
  position      Int?
  epicId        String?
  milestoneId   String?
  storyId       String?
  activities    BoardItemActivity[]
  notifications Notification[]
  assignee      User?               @relation("AssignedTasks", fields: [assigneeId], references: [id])
  column        TaskColumn?         @relation(fields: [columnId], references: [id])
  epic          Epic?               @relation(fields: [epicId], references: [id])
  parentTask    Task?               @relation("TaskToSubtasks", fields: [parentTaskId], references: [id])
  subtasks      Task[]              @relation("TaskToSubtasks")
  post          Post?               @relation(fields: [postId], references: [id])
  reporter      User?               @relation("ReportedTasks", fields: [reporterId], references: [id], onDelete: Cascade)
  story         Story?              @relation(fields: [storyId], references: [id])
  taskBoard     TaskBoard?          @relation(fields: [taskBoardId], references: [id])
  workspace     Workspace           @relation(fields: [workspaceId], references: [id], onDelete: Cascade)
  assignees     TaskAssignee[]
  attachments   TaskAttachment[]
  comments      TaskComment[]
  followers     TaskFollower[]
  userEvents    UserEvent[]
  userStatuses  UserStatus[]
<<<<<<< HEAD
  labels        TaskLabel[]         @relation("TaskToLabel")
=======
  labels        TaskLabel[]      @relation("TaskToLabel")
   relations TaskRelations[]
>>>>>>> a07c1d79

  @@index([columnId])
  @@index([taskBoardId])
  @@index([workspaceId])
  @@index([assigneeId])
  @@index([reporterId])
  @@index([parentTaskId])
  @@index([postId])
  @@index([issueKey])
  @@index([storyId])
  @@index([epicId])
  @@index([milestoneId])
}

model TaskComment {
  id            String                @id @default(cuid())
  content       String
  taskId        String
  authorId      String
  createdAt     DateTime              @default(now())
  updatedAt     DateTime              @updatedAt
  html          String?
  parentId      String?
  notifications Notification[]
  author        User                  @relation(fields: [authorId], references: [id], onDelete: Cascade)
  parent        TaskComment?          @relation("TaskCommentToTaskComment", fields: [parentId], references: [id], onDelete: Cascade)
  replies       TaskComment[]         @relation("TaskCommentToTaskComment")
  task          Task                  @relation(fields: [taskId], references: [id], onDelete: Cascade)
  reactions     TaskCommentReaction[]

  @@index([taskId])
  @@index([authorId])
  @@index([parentId])
}

model TaskCommentReaction {
  id            String      @id @default(cuid())
  type          String
  taskCommentId String
  authorId      String
  createdAt     DateTime    @default(now())
  author        User        @relation(fields: [authorId], references: [id])
  taskComment   TaskComment @relation(fields: [taskCommentId], references: [id], onDelete: Cascade)

  @@unique([authorId, taskCommentId, type])
  @@index([taskCommentId])
  @@index([authorId])
}

model TaskAttachment {
  id         String   @id @default(cuid())
  fileName   String
  fileUrl    String
  fileSize   Int?
  fileType   String?
  taskId     String
  uploaderId String
  createdAt  DateTime @default(now())
  task       Task     @relation(fields: [taskId], references: [id], onDelete: Cascade)
  uploader   User     @relation(fields: [uploaderId], references: [id], onDelete: Cascade)

  @@index([taskId])
  @@index([uploaderId])
}

model TaskLabel {
  id          String      @id @default(cuid())
  name        String
  color       String      @default("#6366F1")
  workspaceId String
  createdAt   DateTime    @default(now())
  updatedAt   DateTime    @updatedAt
  workspace   Workspace   @relation(fields: [workspaceId], references: [id], onDelete: Cascade)
  epics       Epic[]      @relation("EpicToLabel")
  milestones  Milestone[] @relation("MilestoneToLabel")
  stories     Story[]     @relation("StoryToLabel")
  tasks       Task[]      @relation("TaskToLabel")

  @@unique([name, workspaceId])
  @@index([workspaceId])
}

model BoardItemActivity {
  id          String    @id @default(cuid())
  action      String
  details     String?
  itemType    String
  itemId      String
  userId      String
  workspaceId String
  boardId     String?
  createdAt   DateTime  @default(now())
  fieldName   String?
  oldValue    String?
  newValue    String?
  taskId      String?
  task        Task?     @relation(fields: [taskId], references: [id], onDelete: Cascade)
  user        User      @relation(fields: [userId], references: [id], onDelete: Cascade)
  workspace   Workspace @relation(fields: [workspaceId], references: [id], onDelete: Cascade)

  @@index([itemId, itemType])
  @@index([taskId])
  @@index([userId])
  @@index([workspaceId])
  @@index([boardId])
  @@index([createdAt])
  @@index([action])
}

model Milestone {
  id            String         @id @default(cuid())
  title         String
  description   String?
  status        String         @default("planned")
  startDate     DateTime?
  dueDate       DateTime?
  taskBoardId   String
  workspaceId   String
  color         String?        @default("#6366F1")
  createdAt     DateTime       @default(now())
  updatedAt     DateTime       @updatedAt
  columnId      String?
  position      Int?
  issueKey      String?
  assigneeId    String?
  reporterId    String?
  comments      Comment[]
  epics         Epic[]
  assignee      User?          @relation("AssignedMilestones", fields: [assigneeId], references: [id])
  column        TaskColumn?    @relation(fields: [columnId], references: [id])
  reporter      User?          @relation("ReportedMilestones", fields: [reporterId], references: [id])
  taskBoard     TaskBoard      @relation(fields: [taskBoardId], references: [id], onDelete: Cascade)
  workspace     Workspace      @relation(fields: [workspaceId], references: [id], onDelete: Cascade)
  notifications Notification[]
  labels        TaskLabel[]    @relation("MilestoneToLabel")

  @@index([workspaceId])
  @@index([taskBoardId])
  @@index([columnId])
  @@index([issueKey])
  @@index([assigneeId])
  @@index([reporterId])
}

model Epic {
  id            String         @id @default(cuid())
  title         String
  description   String?
  status        String         @default("backlog")
  priority      String         @default("medium")
  startDate     DateTime?
  dueDate       DateTime?
  milestoneId   String?
  taskBoardId   String
  workspaceId   String
  color         String?        @default("#6366F1")
  progress      Int            @default(0)
  issueKey      String?
  createdAt     DateTime       @default(now())
  updatedAt     DateTime       @updatedAt
  columnId      String?
  position      Int?
  assigneeId    String?
  reporterId    String?
  comments      Comment[]
  assignee      User?          @relation("AssignedEpics", fields: [assigneeId], references: [id])
  column        TaskColumn?    @relation(fields: [columnId], references: [id])
  milestone     Milestone?     @relation(fields: [milestoneId], references: [id])
  reporter      User?          @relation("ReportedEpics", fields: [reporterId], references: [id])
  taskBoard     TaskBoard      @relation(fields: [taskBoardId], references: [id], onDelete: Cascade)
  workspace     Workspace      @relation(fields: [workspaceId], references: [id], onDelete: Cascade)
  notifications Notification[]
  stories       Story[]
  tasks         Task[]
  labels        TaskLabel[]    @relation("EpicToLabel")

  @@index([workspaceId])
  @@index([taskBoardId])
  @@index([milestoneId])
  @@index([issueKey])
  @@index([columnId])
  @@index([assigneeId])
  @@index([reporterId])
}

model Story {
  id            String         @id @default(cuid())
  title         String
  description   String?
  status        String         @default("backlog")
  priority      String         @default("medium")
  type          String         @default("user-story")
  storyPoints   Int?
  startDate     DateTime?
  dueDate       DateTime?
  epicId        String?
  taskBoardId   String?
  workspaceId   String
  issueKey      String?
  createdAt     DateTime       @default(now())
  updatedAt     DateTime       @updatedAt
  color         String?        @default("#3B82F6")
  columnId      String?
  position      Int?
  assigneeId    String?
  reporterId    String?
  comments      Comment[]
  notifications Notification[]
  assignee      User?          @relation("AssignedStories", fields: [assigneeId], references: [id])
  column        TaskColumn?    @relation(fields: [columnId], references: [id])
  epic          Epic?          @relation(fields: [epicId], references: [id])
  reporter      User?          @relation("ReportedStories", fields: [reporterId], references: [id])
  taskBoard     TaskBoard?     @relation(fields: [taskBoardId], references: [id])
  workspace     Workspace      @relation(fields: [workspaceId], references: [id], onDelete: Cascade)
  tasks         Task[]
  labels        TaskLabel[]    @relation("StoryToLabel")

  @@index([workspaceId])
  @@index([taskBoardId])
  @@index([epicId])
  @@index([issueKey])
  @@index([columnId])
  @@index([assigneeId])
  @@index([reporterId])
}

model Notification {
  id               String          @id @default(cuid())
  type             String
  content          String
  read             Boolean         @default(false)
  createdAt        DateTime        @default(now())
  userId           String
  senderId         String
  postId           String?
  commentId        String?
  featureRequestId String?
  taskId           String?
  epicId           String?
  storyId          String?
  milestoneId      String?
  taskCommentId    String?
  comment          Comment?        @relation(fields: [commentId], references: [id], onDelete: Cascade)
  epic             Epic?           @relation(fields: [epicId], references: [id], onDelete: Cascade)
  featureRequest   FeatureRequest? @relation(fields: [featureRequestId], references: [id], onDelete: Cascade)
  milestone        Milestone?      @relation(fields: [milestoneId], references: [id], onDelete: Cascade)
  post             Post?           @relation(fields: [postId], references: [id], onDelete: Cascade)
  sender           User            @relation("NotificationSender", fields: [senderId], references: [id], onDelete: Cascade)
  story            Story?          @relation(fields: [storyId], references: [id], onDelete: Cascade)
  taskComment      TaskComment?    @relation(fields: [taskCommentId], references: [id], onDelete: Cascade)
  task             Task?           @relation(fields: [taskId], references: [id], onDelete: Cascade)
  user             User            @relation("NotificationReceiver", fields: [userId], references: [id], onDelete: Cascade)

  @@index([userId])
  @@index([postId])
  @@index([commentId])
  @@index([taskCommentId])
  @@index([taskId])
  @@index([featureRequestId])
  @@index([epicId])
  @@index([storyId])
  @@index([milestoneId])
}

model UserEvent {
  id          String    @id @default(cuid())
  userId      String
  eventType   EventType
  taskId      String?
  startedAt   DateTime  @default(now())
  endedAt     DateTime?
  duration    Int?
  description String?
  metadata    Json?
  createdAt   DateTime  @default(now())
  updatedAt   DateTime  @updatedAt
  task        Task?     @relation(fields: [taskId], references: [id])
  user        User      @relation(fields: [userId], references: [id], onDelete: Cascade)

  @@index([userId])
  @@index([taskId])
  @@index([eventType])
  @@index([startedAt])
}

model UserStatus {
  id              String         @id @default(cuid())
  userId          String         @unique
  currentStatus   UserStatusType @default(AVAILABLE)
  currentTaskId   String?
  statusStartedAt DateTime       @default(now())
  statusText      String?
  isAvailable     Boolean        @default(true)
  autoEndAt       DateTime?
  createdAt       DateTime       @default(now())
  updatedAt       DateTime       @updatedAt
  currentTask     Task?          @relation(fields: [currentTaskId], references: [id])
  user            User           @relation(fields: [userId], references: [id], onDelete: Cascade)

  @@index([userId])
  @@index([currentStatus])
}

model Note {
  id          String     @id @default(cuid())
  title       String
  content     String
  isPublic    Boolean    @default(false)
  isFavorite  Boolean    @default(false)
  authorId    String
  workspaceId String?
  createdAt   DateTime   @default(now())
  updatedAt   DateTime   @updatedAt
  author      User       @relation(fields: [authorId], references: [id], onDelete: Cascade)
  workspace   Workspace? @relation(fields: [workspaceId], references: [id])
  tags        NoteTag[]  @relation("NoteToTag")

  @@index([authorId])
  @@index([workspaceId])
  @@index([createdAt])
  @@index([isFavorite])
}

model NoteTag {
  id          String     @id @default(cuid())
  name        String
  color       String     @default("#6366F1")
  authorId    String
  workspaceId String?
  createdAt   DateTime   @default(now())
  author      User       @relation(fields: [authorId], references: [id], onDelete: Cascade)
  workspace   Workspace? @relation(fields: [workspaceId], references: [id])
  notes       Note[]     @relation("NoteToTag")

  @@unique([name, authorId, workspaceId])
  @@index([authorId])
  @@index([workspaceId])
}

model TaskAssignee {
  id              String             @id @default(cuid())
  taskId          String
  userId          String
  role            TaskAssigneeRole   @default(ASSIGNEE)
  status          TaskAssigneeStatus @default(PENDING)
  assignedAt      DateTime           @default(now())
  approvedAt      DateTime?
  approvedBy      String?
  totalTimeWorked Int                @default(0)
  lastWorkedAt    DateTime?
  approver        User?              @relation("TaskAssigneeApprover", fields: [approvedBy], references: [id])
  task            Task               @relation(fields: [taskId], references: [id], onDelete: Cascade)
  user            User               @relation("TaskAssignee", fields: [userId], references: [id], onDelete: Cascade)

  @@unique([taskId, userId])
  @@index([taskId])
  @@index([userId])
  @@index([role])
  @@index([status])
}

model CustomRole {
  id          String    @id @default(cuid())
  name        String
  description String?
  color       String?   @default("#6366F1")
  workspaceId String
  createdAt   DateTime  @default(now())
  updatedAt   DateTime  @updatedAt
  workspace   Workspace @relation(fields: [workspaceId], references: [id], onDelete: Cascade)

  @@unique([name, workspaceId])
  @@index([workspaceId])
}

model RolePermission {
  id          String     @id @default(cuid())
  workspaceId String
  role        String
  permission  Permission
  createdAt   DateTime   @default(now())
  updatedAt   DateTime   @updatedAt
  workspace   Workspace  @relation(fields: [workspaceId], references: [id], onDelete: Cascade)

  @@unique([workspaceId, role, permission])
}

model BoardGenerationJob {
  id          String                @id @default(cuid())
  workspaceId String
  userId      String
  description String
  projectType String?
  teamSize    String?
  status      BoardGenerationStatus @default(PENDING)
  progress    Int                   @default(0)
  currentStep String?
  boardData   Json?
  boardId     String?
  error       String?
  createdAt   DateTime              @default(now())
  updatedAt   DateTime              @updatedAt
  user        User                  @relation(fields: [userId], references: [id], onDelete: Cascade)
  workspace   Workspace             @relation(fields: [workspaceId], references: [id], onDelete: Cascade)

  @@index([workspaceId])
  @@index([userId])
  @@index([status])
}

<<<<<<< HEAD
model TaskFollower {
  id        String   @id @default(cuid())
  taskId    String
  userId    String
  createdAt DateTime @default(now())
  task      Task     @relation(fields: [taskId], references: [id], onDelete: Cascade)
  user      User     @relation(fields: [userId], references: [id], onDelete: Cascade)

  @@unique([taskId, userId])
  @@index([taskId])
  @@index([userId])
}

model PostFollower {
  id        String   @id @default(cuid())
  postId    String
  userId    String
  createdAt DateTime @default(now())
  post      Post     @relation(fields: [postId], references: [id], onDelete: Cascade)
  user      User     @relation(fields: [userId], references: [id], onDelete: Cascade)

  @@unique([postId, userId])
  @@index([postId])
  @@index([userId])
}

model BoardFollower {
  id        String    @id @default(cuid())
  boardId   String
  userId    String
  createdAt DateTime  @default(now())
  board     TaskBoard @relation(fields: [boardId], references: [id], onDelete: Cascade)
  user      User      @relation(fields: [userId], references: [id], onDelete: Cascade)

  @@unique([boardId, userId])
  @@index([boardId])
  @@index([userId])
=======
model TaskRelations {
  id              String       @id @default(cuid())
  taskId          String
  relatedItemId   String
  relatedItemType RelationType
  createdAt       DateTime     @default(now())
  updatedAt       DateTime     @updatedAt

  // Relations
  task Task @relation(fields: [taskId], references: [id], onDelete: Cascade)

  // Indexes
  @@unique([taskId, relatedItemId, relatedItemType])
  @@index([taskId])
  @@index([relatedItemId, relatedItemType])
  @@map("task_relations")
>>>>>>> a07c1d79
}

enum EventType {
  TASK_START
  TASK_PAUSE
  TASK_STOP
  TASK_COMPLETE
  LUNCH_START
  LUNCH_END
  BREAK_START
  BREAK_END
  MEETING_START
  MEETING_END
  TRAVEL_START
  TRAVEL_END
  REVIEW_START
  REVIEW_END
  RESEARCH_START
  RESEARCH_END
  OFFLINE
  AVAILABLE
}

enum UserStatusType {
  WORKING
  LUNCH
  BREAK
  MEETING
  TRAVEL
  REVIEW
  RESEARCH
  OFFLINE
  AVAILABLE
}

enum TaskAssigneeRole {
  ASSIGNEE
  HELPER
}

enum TaskAssigneeStatus {
  PENDING
  APPROVED
  REJECTED
}

enum PostType {
  UPDATE
  BLOCKER
  IDEA
  QUESTION
  RESOLVED
}

enum PostPriority {
  normal
  high
  critical
}

enum PostActionType {
  CREATED
  EDITED
  TYPE_CHANGED
  PRIORITY_CHANGED
  RESOLVED
  REOPENED
  DELETED
  PINNED
  UNPINNED
}

enum UserRole {
  SYSTEM_ADMIN
  DEVELOPER
  PROJECT_MANAGER
  HR
  LEGAL
  FINANCE
  MARKETING
  SALES
  CUSTOMER_SUPPORT
  QA_TESTER
  DESIGNER
  CONTENT_CREATOR
  ANALYST
  CONSULTANT
  INTERN
  GUEST
}

enum WorkspaceRole {
  OWNER
  ADMIN
  MODERATOR
  DEVELOPER
  PROJECT_MANAGER
  DESIGNER
  QA_TESTER
  CONTENT_CREATOR
  ANALYST
  HR
  MARKETING
  SALES
  CUSTOMER_SUPPORT
  MEMBER
  VIEWER
  GUEST
}

enum BoardGenerationStatus {
  PENDING
  GENERATING_MILESTONES
  GENERATING_EPICS
  GENERATING_STORIES
  GENERATING_TASKS
  COMPLETED
  FAILED
}

enum RelationType {
  EPIC
  STORY
  MILESTONE
  PARENT_TASK
}

enum Permission {
  CREATE_POST
  EDIT_SELF_POST
  EDIT_ANY_POST
  DELETE_SELF_POST
  DELETE_ANY_POST
  COMMENT_ON_POST
  EDIT_SELF_COMMENT
  EDIT_ANY_COMMENT
  DELETE_SELF_COMMENT
  DELETE_ANY_COMMENT
  REACT_TO_POST
  REACT_TO_COMMENT
  MENTION_USERS
  VIEW_POSTS
  BOOKMARK_POST
  CREATE_TASK
  EDIT_SELF_TASK
  EDIT_ANY_TASK
  DELETE_SELF_TASK
  DELETE_ANY_TASK
  ASSIGN_TASK
  CHANGE_TASK_STATUS
  COMMENT_ON_TASK
  VIEW_TASKS
  CREATE_BOARD
  EDIT_BOARD
  DELETE_BOARD
  MANAGE_BOARD_SETTINGS
  VIEW_BOARDS
  CREATE_MILESTONE
  EDIT_SELF_MILESTONE
  EDIT_ANY_MILESTONE
  DELETE_SELF_MILESTONE
  DELETE_ANY_MILESTONE
  VIEW_MILESTONES
  CREATE_EPIC
  EDIT_SELF_EPIC
  EDIT_ANY_EPIC
  DELETE_SELF_EPIC
  DELETE_ANY_EPIC
  VIEW_EPICS
  CREATE_STORY
  EDIT_SELF_STORY
  EDIT_ANY_STORY
  DELETE_SELF_STORY
  DELETE_ANY_STORY
  VIEW_STORIES
  CREATE_FEATURE_REQUEST
  EDIT_SELF_FEATURE_REQUEST
  EDIT_ANY_FEATURE_REQUEST
  DELETE_SELF_FEATURE_REQUEST
  DELETE_ANY_FEATURE_REQUEST
  VOTE_ON_FEATURE
  COMMENT_ON_FEATURE
  VIEW_FEATURES
  SEND_MESSAGE
  VIEW_MESSAGES
  DELETE_SELF_MESSAGE
  DELETE_ANY_MESSAGE
  CREATE_NOTE
  EDIT_SELF_NOTE
  EDIT_ANY_NOTE
  DELETE_SELF_NOTE
  DELETE_ANY_NOTE
  VIEW_NOTES
  MANAGE_WORKSPACE_SETTINGS
  MANAGE_WORKSPACE_MEMBERS
  MANAGE_WORKSPACE_PERMISSIONS
  VIEW_WORKSPACE_ANALYTICS
  INVITE_MEMBERS
  REMOVE_MEMBERS
  CHANGE_MEMBER_ROLES
  VIEW_MEMBER_LIST
  MANAGE_INTEGRATIONS
  EXPORT_DATA
  IMPORT_DATA
  VIEW_AUDIT_LOGS
  MANAGE_NOTIFICATIONS
  VIEW_REPORTS
  PIN_POST
  RESOLVE_BLOCKER
}<|MERGE_RESOLUTION|>--- conflicted
+++ resolved
@@ -501,12 +501,8 @@
   followers     TaskFollower[]
   userEvents    UserEvent[]
   userStatuses  UserStatus[]
-<<<<<<< HEAD
-  labels        TaskLabel[]         @relation("TaskToLabel")
-=======
   labels        TaskLabel[]      @relation("TaskToLabel")
-   relations TaskRelations[]
->>>>>>> a07c1d79
+  relations TaskRelations[]
 
   @@index([columnId])
   @@index([taskBoardId])
@@ -917,7 +913,6 @@
   @@index([status])
 }
 
-<<<<<<< HEAD
 model TaskFollower {
   id        String   @id @default(cuid())
   taskId    String
@@ -955,7 +950,8 @@
   @@unique([boardId, userId])
   @@index([boardId])
   @@index([userId])
-=======
+}
+
 model TaskRelations {
   id              String       @id @default(cuid())
   taskId          String
@@ -972,7 +968,6 @@
   @@index([taskId])
   @@index([relatedItemId, relatedItemType])
   @@map("task_relations")
->>>>>>> a07c1d79
 }
 
 enum EventType {
