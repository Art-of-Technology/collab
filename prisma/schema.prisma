--- conflicted
+++ resolved
@@ -1164,10 +1164,7 @@
   commits         Commit[]
   changelogEntries ChangelogEntry[]
   reviews         PRReview[]
-<<<<<<< HEAD
-=======
   aiReviews       AIPRReview[]
->>>>>>> a84c99d2
 
   @@unique([repositoryId, githubPrId])
   @@index([issueId])
