--- conflicted
+++ resolved
@@ -36,7 +36,6 @@
 ### Removed
 - Tracked `.all-contributorsrc` from the repository (now managed by the workflow)
 
-<<<<<<< HEAD
 ## [0.2.4] - 2025-08-12
 
 ### Added
@@ -68,14 +67,45 @@
 - **Code Cleanup**: Removed unused HTML sanitizer and role permission defaults files
 - **Provider Restructuring**: Reorganized authentication providers for better maintainability
 - **Notification Service Updates**: Enhanced notification service with improved functionality
-=======
+
+## [0.2.5] - 2025-08-12
+
+### Added
+- **Pagination Component**: New reusable pagination component for navigating through large datasets
+- **Leave Request Dashboard Integration**: Integrated leave requests dashboard into main workspace dashboard
+- **Paginated Leave Requests**: Added pagination support for workspace leave request management with summary counts
+- **NextAuth Session Provider**: Added new NextAuth session provider for improved authentication handling
+
+## Changed
+- **Enhanced Leave Management UI**: Improved leave management interface with better layout and user experience
+  - Updated LeaveManagementClient to utilize paginated data and summary information
+  - Enhanced LeaveRequestsManager with status filtering and pagination support
+  - Added scrollable leave request list with gradient overlay to indicate more content
+- **Dashboard Layout Improvements**: Updated dashboard page grid layout for improved responsiveness
+- **Leave Request Form**: Enhanced leave request form with better validation and user experience
+- **Calendar Component**: Updated calendar component with improved styling and functionality
+- **Comment System Enhancements**: Improved comment and reply forms across tasks and unified components
+- **Permission System Updates**: Enhanced workspace permission management and role handling
+- **Session Management**: Improved session provider with better error handling and state management
+
+## Fixed
+- **Navigation Styling**: Removed unused navbar styles from globals.css
+- **Leave Request Display**: Fixed layout issues in MyLeave component for better content organization
+- **API Endpoint Improvements**: Enhanced various API endpoints for better error handling and data consistency
+
+## Technical
+- **Enhanced Leave Actions**: Extended leave management actions with new functions for paginated requests and summaries
+- **Improved Query Hooks**: Added new React Query hooks for leave management with pagination support
+- **Code Cleanup**: Removed unused HTML sanitizer and role permission defaults files
+- **Provider Restructuring**: Reorganized authentication providers for better maintainability
+- **Notification Service Updates**: Enhanced notification service with improved functionality
+
 ## [0.2.4] - 2025-08-11
 
 ### Changed
 - **Sidebar Navigation**: Removed Messages navigation item from the main sidebar
   - Streamlined navigation by removing the Messages link and related routing logic
   - Users can still access messages through other navigation paths
->>>>>>> 6c5bcb77
 
 ## [0.2.3] - 2025-08-11
 
