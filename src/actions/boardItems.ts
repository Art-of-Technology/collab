'use server';

import { authOptions } from '@/app/api/auth/[...nextauth]/route';
import { prisma } from '@/lib/prisma';
import { Prisma } from '@prisma/client'; // Import Prisma
import { getServerSession } from 'next-auth';

/**
 * Get all items (tasks, milestones, epics, stories) for a board
 */
export async function getBoardItems(boardId: string) {
  const session = await getServerSession(authOptions);

  if (!session?.user?.email) {
    throw new Error('Unauthorized');
  }

  // Get the current user
  const user = await prisma.user.findUnique({
    where: {
      email: session.user.email
    },
    select: {
      id: true
    }
  });

  if (!user) {
    throw new Error('User not found');
  }

  // Get the board to verify access
  const board = await prisma.taskBoard.findUnique({
    where: { id: boardId },
    select: { workspaceId: true }
  });

  if (!board) {
    throw new Error('Board not found');
  }

  // Verify the user has access to this workspace
  const workspace = await prisma.workspace.findFirst({
    where: {
      id: board.workspaceId,
      OR: [
        { ownerId: user.id },
        { members: { some: { userId: user.id } } }
      ]
    }
  });

  if (!workspace) {
    throw new Error('Workspace not found or access denied');
  }

  // Get the tasks for this board, ordered by position
  const tasks = await prisma.task.findMany({
    where: { taskBoardId: boardId },
    include: {
      assignee: {
        select: {
          id: true,
          name: true,
          image: true,
          role: true,
          useCustomAvatar: true,
          avatarSkinTone: true,
          avatarEyes: true,
          avatarBrows: true,
          avatarMouth: true,
          avatarNose: true,
          avatarHair: true,
          avatarEyewear: true,
          avatarAccessory: true,
        }
      },
      column: {
        select: {
          id: true,
          name: true,
        }
      },
      reporter: {
        select: {
          id: true,
          name: true,
          image: true,
          role: true
        }
      },
      labels: {
        select: {
          id: true,
          name: true,
          color: true
        }
      },
      parentTask: {
        select: {
          id: true,
          title: true,
          issueKey: true,
        },
      },
      _count: {
        select: {
          comments: true,
          attachments: true,
          subtasks: true,
        }
      }
    },
    orderBy: [
      { position: 'asc' },
      { createdAt: 'desc' }
    ]
  });

  // Get the milestones for this board, ordered by position
  const milestones = await prisma.milestone.findMany({
    where: { taskBoardId: boardId },
    include: {
      column: {
        select: {
          id: true,
          name: true,
        }
      },
      assignee: {
        select: {
          id: true,
          name: true,
          image: true,
          role: true,
          useCustomAvatar: true,
          avatarAccessory: true,
          avatarBrows: true,
          avatarEyes: true,
          avatarEyewear: true,
          avatarHair: true,
          avatarMouth: true,
          avatarNose: true,
          avatarSkinTone: true,
        }
      },
      reporter: {
        select: {
          id: true,
          name: true,
          image: true,
          role: true,
          useCustomAvatar: true,
          avatarAccessory: true,
          avatarBrows: true,
          avatarEyes: true,
          avatarEyewear: true,
          avatarHair: true,
          avatarMouth: true,
          avatarNose: true,
          avatarSkinTone: true,
        }
      },
      labels: {
        select: {
          id: true,
          name: true,
          color: true
        }
      },
      _count: {
        select: {
          epics: true
        }
      }
    },
    orderBy: [
      { position: 'asc' },
      { createdAt: 'desc' }
    ]
  });

  // Get the epics for this board, ordered by position
  const epics = await prisma.epic.findMany({
    where: { taskBoardId: boardId },
    include: {
      column: {
        select: {
          id: true,
          name: true,
        }
      },
      milestone: {
        select: {
          id: true,
          title: true,
        }
      },
      assignee: {
        select: {
          id: true,
          name: true,
          image: true,
          role: true,
          useCustomAvatar: true,
          avatarAccessory: true,
          avatarBrows: true,
          avatarEyes: true,
          avatarEyewear: true,
          avatarHair: true,
          avatarMouth: true,
          avatarNose: true,
          avatarSkinTone: true,
        }
      },
      reporter: {
        select: {
          id: true,
          name: true,
          image: true,
          role: true,
          useCustomAvatar: true,
          avatarAccessory: true,
          avatarBrows: true,
          avatarEyes: true,
          avatarEyewear: true,
          avatarHair: true,
          avatarMouth: true,
          avatarNose: true,
          avatarSkinTone: true,
        }
      },
      labels: {
        select: {
          id: true,
          name: true,
          color: true
        }
      },
      _count: {
        select: {
          stories: true
        }
      }
    },
    orderBy: [
      { position: 'asc' },
      { createdAt: 'desc' }
    ]
  });

  // Get the stories for this board, ordered by position
  const stories = await prisma.story.findMany({
    where: { taskBoardId: boardId },
    include: {
      column: {
        select: {
          id: true,
          name: true,
        }
      },
      epic: {
        select: {
          id: true,
          title: true,
        }
      },
      assignee: {
        select: {
          id: true,
          name: true,
          image: true,
          role: true,
          useCustomAvatar: true,
          avatarAccessory: true,
          avatarBrows: true,
          avatarEyes: true,
          avatarEyewear: true,
          avatarHair: true,
          avatarMouth: true,
          avatarNose: true,
          avatarSkinTone: true,
        }
      },
      reporter: {
        select: {
          id: true,
          name: true,
          image: true,
          role: true,
          useCustomAvatar: true,
          avatarAccessory: true,
          avatarBrows: true,
          avatarEyes: true,
          avatarEyewear: true,
          avatarHair: true,
          avatarMouth: true,
          avatarNose: true,
          avatarSkinTone: true,
        }
      },
      labels: {
        select: {
          id: true,
          name: true,
          color: true
        }
      },
      _count: {
        select: {
          tasks: true
        }
      }
    },
    orderBy: [
      { position: 'asc' },
      { createdAt: 'desc' }
    ]
  });

  // Transform the milestones to match the task shape, include position
  const transformedMilestones = milestones.map(milestone => ({
    id: milestone.id,
    title: milestone.title,
    description: milestone.description,
    type: 'MILESTONE',
    column: milestone.column,
    columnId: milestone.columnId,
    color: milestone.color,
    dueDate: milestone.dueDate,
    position: milestone.position,
    issueKey: milestone.issueKey,
    assignee: milestone.assignee,
    reporter: milestone.reporter,
    labels: milestone.labels,
    _count: {
      epics: milestone._count.epics,
    },
    entityType: 'milestone'
  }));

  // Transform the epics to match the task shape, include position
  const transformedEpics = epics.map(epic => ({
    id: epic.id,
    title: epic.title,
    description: epic.description,
    type: 'EPIC',
    column: epic.column,
    columnId: epic.columnId,
    color: epic.color,
    dueDate: epic.dueDate,
    position: epic.position,
    issueKey: epic.issueKey,
    milestone: epic.milestone,
    milestoneId: epic.milestoneId,
    assignee: epic.assignee,
    reporter: epic.reporter,
    labels: epic.labels,
    _count: {
      stories: epic._count.stories,
    },
    entityType: 'epic'
  }));

  // Transform the stories to match the task shape, include position
  const transformedStories = stories.map(story => ({
    id: story.id,
    title: story.title,
    description: story.description,
    type: 'STORY',
    column: story.column,
    columnId: story.columnId,
    color: story.color,
    position: story.position,
    issueKey: story.issueKey,
    epic: story.epic,
    epicId: story.epicId,
    storyPoints: story.storyPoints,
    assignee: story.assignee,
    reporter: story.reporter,
    labels: story.labels,
    _count: {
      tasks: story._count.tasks,
    },
    entityType: 'story'
  }));

  // Transform tasks to include entityType, include position
  const transformedTasks = tasks.map(task => ({
    ...task,
    position: task.position,
    entityType: 'task'
  }));

  // Combine all items
  const allItems = [
    ...transformedTasks,
    ...transformedMilestones,
    ...transformedEpics,
    ...transformedStories
  ].sort((a, b) => (a.position ?? Infinity) - (b.position ?? Infinity));

  // Group items by columnId
  const itemsByColumn = allItems.reduce((acc, item) => {
    if (item.columnId) {
      if (!acc[item.columnId]) {
        acc[item.columnId] = [];
      }
      acc[item.columnId].push(item);
    }
    return acc;
  }, {} as Record<string, any[]>);

  return {
    tasks: transformedTasks,
    milestones: transformedMilestones,
    epics: transformedEpics,
    stories: transformedStories,
    allItems,
    itemsByColumn
  };
}

/**
 * Reorders items within a column or moves an item to a new column and position.
 * This can work as both a server action and via API endpoint
 */
export async function reorderItemsInColumn(data: {
  boardId: string; 
  columnId: string; 
  orderedItemIds: string[]; 
  movedItemId: string; // Keep this to identify the moved item for status updates
  // entityType is no longer needed here as we will determine type per item
}) {
  // Check if this is running in a client context (browser)
  // If so, make an API call instead of running server logic directly
  if (typeof window !== 'undefined') {
    const response = await fetch('/api/tasks', {
      method: 'PATCH',
      headers: {
        'Content-Type': 'application/json',
      },
      body: JSON.stringify([data]), // Wrap in array as expected by API
    });

    if (!response.ok) {
      const error = await response.json();
      throw new Error(error.error || 'Failed to reorder items');
    }

    return await response.json();
  }

  // Server-side execution continues below...
  const session = await getServerSession(authOptions);

  if (!session?.user?.email) {
    throw new Error('Unauthorized');
  }

  const user = await prisma.user.findUnique({ where: { email: session.user.email }, select: { id: true } });
  if (!user) {
    throw new Error('User not found');
  }

  const { boardId, columnId, orderedItemIds, movedItemId } = data;

  // Verify user has access to the board/workspace and get column name
  const board = await prisma.taskBoard.findUnique({ 
    where: { id: boardId }, 
    select: { workspaceId: true, columns: { where: { id: columnId }, select: { name: true } } }
  });
  if (!board) throw new Error('Board not found');
  
  const workspace = await prisma.workspace.findFirst({ 
    where: { id: board.workspaceId, OR: [{ ownerId: user.id }, { members: { some: { userId: user.id } } }] }
  });
  if (!workspace) throw new Error('Access denied');
  
  const columnName = board.columns[0]?.name;

  // 1. First get the previous state of the moved item for notifications
  let previousColumnName: string | null = null;
  let movedTaskTitle: string | null = null;
  
  // Check if the moved item is a task and get its previous column
  const movedTask = await prisma.task.findUnique({
    where: { id: movedItemId },
    select: { 
      title: true,
      columnId: true,
      column: {
        select: { name: true }
      }
    }
  });
  
  if (movedTask) {
    previousColumnName = movedTask.column?.name || null;
    movedTaskTitle = movedTask.title;
  }

  // 2. Fetch the types of all items involved
  const itemsWithTypes = await Promise.all([
    prisma.task.findMany({ 
      where: { id: { in: orderedItemIds } }, 
      select: { id: true }
    }).then(items => items.map(i => ({ id: i.id, type: 'task' }))),
    prisma.milestone.findMany({ 
      where: { id: { in: orderedItemIds } }, 
      select: { id: true }
    }).then(items => items.map(i => ({ id: i.id, type: 'milestone' }))),
    prisma.epic.findMany({ 
      where: { id: { in: orderedItemIds } }, 
      select: { id: true }
    }).then(items => items.map(i => ({ id: i.id, type: 'epic' }))),
    prisma.story.findMany({ 
      where: { id: { in: orderedItemIds } }, 
      select: { id: true }
    }).then(items => items.map(i => ({ id: i.id, type: 'story' }))),
  ]).then(results => results.flat());

  const itemTypeMap = new Map(itemsWithTypes.map(item => [item.id, item.type]));

  // 2. Build the transaction updates based on the actual type of each item
  const updates = orderedItemIds.map((itemId, index) => {
    const itemType = itemTypeMap.get(itemId);
    
    const dataToUpdate: { position: number; columnId: string; status?: string } = {
      position: index,
      columnId: columnId,
    };

    // Add status update if it's the moved item and the type supports status
    if (itemId === movedItemId && columnName) {
      // All entity types now use the column name directly, same as tasks
      dataToUpdate.status = columnName;
    }

    switch (itemType) {
      case 'milestone':
        return prisma.milestone.update({ where: { id: itemId }, data: dataToUpdate });
      case 'epic':
        return prisma.epic.update({ where: { id: itemId }, data: dataToUpdate });
      case 'story':
        return prisma.story.update({ where: { id: itemId }, data: dataToUpdate });
      case 'task':
        // Task update now includes status when moving between columns
        const taskData: { position: number; columnId: string; status?: string } = { 
          position: index, 
          columnId: columnId 
        };
        // Add status if this is the moved item
        if (itemId === movedItemId && dataToUpdate.status) {
          taskData.status = dataToUpdate.status;
        }
        return prisma.task.update({ where: { id: itemId }, data: taskData });
      default:
        // This should ideally not happen if all items were found
        console.warn(`Could not determine type for item ID: ${itemId}. Skipping update.`);
        // Return a non-update operation or handle as needed
        // For safety, let's return a promise that resolves to null or similar
        return Promise.resolve(null) as Prisma.PrismaPromise<any>; 
    }
  }).filter(Boolean); // Filter out any null promises from skipped items

  // 3. Execute the transaction
  if (updates.length !== orderedItemIds.length) {
     // This indicates some items couldn't be typed or updated
     console.error("Mismatch between requested updates and generated updates. Check item types.");
     throw new Error("Failed to reorder items: Could not determine type for all items.");
  }

  try {
    await prisma.$transaction(updates);
    
    // 4. Send notifications for status changes if it's a task
    const movedItemType = itemTypeMap.get(movedItemId);
    if (movedItemType === 'task' && columnName && previousColumnName && columnName !== previousColumnName) {
      // Import NotificationService at the top of the file
      const { NotificationService, NotificationType } = await import('@/lib/notification-service');
      
      // Get the updated task with board ID
      const task = await prisma.task.findUnique({
        where: { id: movedItemId },
        select: { 
          taskBoardId: true
        }
      });
      
      if (task && task.taskBoardId) {
        // Send notification to task followers
        await NotificationService.notifyTaskFollowers({
          taskId: movedItemId,
          senderId: user.id,
          type: NotificationType.TASK_STATUS_CHANGED,
          content: `Task status changed from "${previousColumnName}" to "${columnName}"`,
          excludeUserIds: []
        });
        
        // Send notification to board followers
        await NotificationService.notifyBoardFollowers({
          boardId: task.taskBoardId,
          taskId: movedItemId,
          senderId: user.id,
          type: NotificationType.BOARD_TASK_STATUS_CHANGED,
          content: `Task "${movedTaskTitle}" status changed from "${previousColumnName}" to "${columnName}"`,
          excludeUserIds: []
        });
        
<<<<<<< HEAD
=======
        // Additional notification if task was moved to "Done"
>>>>>>> d6db4efb
        if (columnName.toLowerCase() === 'done') {
          await NotificationService.notifyBoardFollowers({
            boardId: task.taskBoardId,
            taskId: movedItemId,
            senderId: user.id,
            type: NotificationType.BOARD_TASK_COMPLETED,
            content: `Task "${movedTaskTitle}" has been completed`,
            excludeUserIds: []
          });
        }
      }
    }
  } catch (error) {
    console.error("Error reordering items in transaction:", error);
    // More specific error handling can be added based on Prisma error codes
    throw new Error(`Failed to reorder items. Details: ${error instanceof Error ? error.message : String(error)}`);
  }

  return { success: true };
}

// --- Functions to get individual entities by ID --- 

async function verifyAccessAndGetUser(entity: { workspaceId: string } | null, entityName: string) {
  const session = await getServerSession(authOptions);
  if (!session?.user?.email) throw new Error('Unauthorized');

  const user = await prisma.user.findUnique({ where: { email: session.user.email }, select: { id: true } });
  if (!user) throw new Error('User not found');

  if (!entity) throw new Error(`${entityName} not found`);

  const workspace = await prisma.workspace.findFirst({ 
    where: { id: entity.workspaceId, OR: [{ ownerId: user.id }, { members: { some: { userId: user.id } } }] }
  });
  if (!workspace) throw new Error(`Access denied to ${entityName}'s workspace`);

  return user;
}

export async function getMilestoneById(id: string) {
  const milestone = await prisma.milestone.findUnique({ 
    where: { id },
    // Select necessary fields, including taskBoardId
    select: { id: true, title: true, taskBoardId: true, workspaceId: true } 
  });
  await verifyAccessAndGetUser(milestone, 'Milestone');
  return milestone;
}

export async function getEpicById(id: string) {
  const epic = await prisma.epic.findUnique({ 
    where: { id },
    // Select necessary fields, including taskBoardId
    select: { id: true, title: true, taskBoardId: true, workspaceId: true } 
  });
  await verifyAccessAndGetUser(epic, 'Epic');
  return epic;
}

export async function getStoryById(id: string) {
  const story = await prisma.story.findUnique({ 
    where: { id },
    // Select necessary fields, including taskBoardId and epicId
    select: { id: true, title: true, taskBoardId: true, workspaceId: true, epicId: true } 
  });
  // Stories might not always have a taskBoardId directly, handle null
  if (story && !story.taskBoardId) {
     // If story has an epic, try to get boardId from the epic
     if (story.epicId) {
         const epic = await prisma.epic.findUnique({ where: { id: story.epicId }, select: { taskBoardId: true }});
         if (epic) {
             (story as any).taskBoardId = epic.taskBoardId; // Assign boardId from epic
         }
     }
     // Add further fallback logic if necessary (e.g., from milestone via epic)
  }
  await verifyAccessAndGetUser(story, 'Story');
  
  // The logic to refetch and assign taskBoardId can be simplified
  // as the initial fetch now includes epicId and handles the fallback.
  // We just need to return the potentially modified story object.
  return story; 
}

// --- Functions to get lists of entities for selectors --- 

async function verifyWorkspaceAccess(workspaceId: string, userId: string) {
  const workspace = await prisma.workspace.findFirst({ 
    where: { id: workspaceId, OR: [{ ownerId: userId }, { members: { some: { userId: userId } } }] }
  });
  if (!workspace) throw new Error('Access denied to workspace');
}

export async function getWorkspaceMilestones(workspaceId: string, boardId?: string | null) {
  const session = await getServerSession(authOptions);
  if (!session?.user?.email) throw new Error('Unauthorized');
  const user = await prisma.user.findUnique({ where: { email: session.user.email }, select: { id: true } });
  if (!user) throw new Error('User not found');
  await verifyWorkspaceAccess(workspaceId, user.id);

  const whereClause: Prisma.MilestoneWhereInput = { workspaceId };
  if (boardId) {
    whereClause.taskBoardId = boardId;
  }

  return prisma.milestone.findMany({
    where: whereClause,
    select: { id: true, title: true, taskBoardId: true },
    orderBy: { createdAt: 'desc' }
  });
}

export async function getWorkspaceEpics(workspaceId: string, boardId?: string | null) {
  const session = await getServerSession(authOptions);
  if (!session?.user?.email) throw new Error('Unauthorized');
  const user = await prisma.user.findUnique({ where: { email: session.user.email }, select: { id: true } });
  if (!user) throw new Error('User not found');
  await verifyWorkspaceAccess(workspaceId, user.id);
  
  const whereClause: Prisma.EpicWhereInput = { workspaceId };
  if (boardId) {
    whereClause.taskBoardId = boardId;
  }

  return prisma.epic.findMany({
    where: whereClause,
    select: { id: true, title: true, taskBoardId: true },
    orderBy: { createdAt: 'desc' }
  });
}

export async function getWorkspaceStories(workspaceId: string, boardId?: string | null) {
  const session = await getServerSession(authOptions);
  if (!session?.user?.email) throw new Error('Unauthorized');
  const user = await prisma.user.findUnique({ where: { email: session.user.email }, select: { id: true } });
  if (!user) throw new Error('User not found');
  await verifyWorkspaceAccess(workspaceId, user.id);

  const whereClause: Prisma.StoryWhereInput = { workspaceId };
  if (boardId) {
    whereClause.taskBoardId = boardId;
  }

  const stories = await prisma.story.findMany({
    where: whereClause,
    select: { id: true, title: true, taskBoardId: true, epicId: true },
    orderBy: { createdAt: 'desc' }
  });

  if (!boardId) {
    const storiesWithBoardId = await Promise.all(stories.map(async (story) => {
      if (!story.taskBoardId && story.epicId) {
        const epic = await prisma.epic.findUnique({ 
          where: { id: story.epicId }, 
          select: { taskBoardId: true }
        });
        return { ...story, taskBoardId: epic?.taskBoardId ?? null };
      }
      return story;
    }));
    return storiesWithBoardId;
  }

  return stories;
} <|MERGE_RESOLUTION|>--- conflicted
+++ resolved
@@ -608,10 +608,7 @@
           excludeUserIds: []
         });
         
-<<<<<<< HEAD
-=======
         // Additional notification if task was moved to "Done"
->>>>>>> d6db4efb
         if (columnName.toLowerCase() === 'done') {
           await NotificationService.notifyBoardFollowers({
             boardId: task.taskBoardId,
