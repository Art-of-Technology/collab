--- conflicted
+++ resolved
@@ -283,10 +283,6 @@
       where: {
         workspaceId,
         role: membership.role as string,
-<<<<<<< HEAD
-=======
-        enabled: true,
->>>>>>> add0f41e
       },
       select: { permission: true },
     });
