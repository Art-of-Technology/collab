--- conflicted
+++ resolved
@@ -993,27 +993,7 @@
             <CardContent className="p-0">
               <div>
                 {editingDescription ? (
-<<<<<<< HEAD
-                  <div className="p-3 sm:p-4 space-y-3 bg-muted/10">
-                    <div className="relative">
-                      <div className={savingDescription ? "opacity-50 pointer-events-none" : ""}>
-                        <MarkdownEditor
-                          content={description}
-                          onChange={handleDescriptionChange}
-                          placeholder="Add a description..."
-                          minHeight="150px"
-                          maxHeight="400px"
-                          onAiImprove={handleAiImproveDescription}
-                        />
-                      </div>
-                      {savingDescription && (
-                        <div className="absolute inset-0 flex items-center justify-center bg-background/50 rounded-md">
-                          <Loader2 className="h-5 w-5 animate-spin" />
-                        </div>
-                      )}
-                    </div>
-                    <div className="flex justify-end gap-2 mt-4">
-=======
+
                   <div className="p-4">
                     <MarkdownEditor
                       ref={markdownEditorRef}
@@ -1027,7 +1007,7 @@
                       key={`edit-${task.id}`}
                     />
                     <div className="mt-3 flex gap-2">
->>>>>>> 2900980c
+
                       <Button
                         variant="secondary"
                         size="sm"
@@ -1058,14 +1038,9 @@
                     </div>
                   </div>
                 ) : (
-<<<<<<< HEAD
-                  <div
-                    className="p-3 sm:p-4 prose prose-sm max-w-none dark:prose-invert hover:bg-muted/10 cursor-pointer transition-colors min-h-[100px] sm:min-h-[120px]"
-                    onClick={() => setEditingDescription(true)}
-                  >
-=======
+
                   <div className="p-4 min-h-[120px]">
->>>>>>> 2900980c
+
                     {task.description ? (
                       <MarkdownEditor
                         readOnly
