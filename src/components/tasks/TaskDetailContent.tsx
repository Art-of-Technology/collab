/* eslint-disable */
"use client";

<<<<<<< HEAD
import CreateTaskForm from "@/components/tasks/CreateTaskForm";
import { ShareButton } from "@/components/tasks/ShareButton";
import { TaskFollowButton } from "@/components/tasks/TaskFollowButton";
import { TaskTabs } from "@/components/tasks/TaskTabs";
import { TimeAdjustmentModal } from "@/components/tasks/TimeAdjustmentModal";
import { Avatar, AvatarFallback, AvatarImage } from "@/components/ui/avatar";
import { Calendar } from "@/components/ui/calendar";
import { Card, CardContent, CardHeader, CardTitle } from "@/components/ui/card";
=======
import { useState, useCallback, useEffect, useMemo, useRef } from "react";
import { Card, CardContent, CardHeader, CardTitle } from "@/components/ui/card";
import { Avatar, AvatarFallback, AvatarImage } from "@/components/ui/avatar";
import { Badge } from "@/components/ui/badge";
import { formatDistanceToNow, format } from "date-fns";
import { Loader2, Check, X, PenLine, Calendar as CalendarIcon, Plus, Play, Pause, StopCircle, History, Clock, Copy, Trash2 } from "lucide-react";
import Link from "next/link";
import { Button } from "@/components/ui/button";
import { MarkdownContent } from "@/components/ui/markdown-content";
import { ShareButton } from "@/components/tasks/ShareButton";
import { TaskFollowButton } from "@/components/tasks/TaskFollowButton";
>>>>>>> d6db4efb
import { CustomAvatar } from "@/components/ui/custom-avatar";
import {
  Dialog,
  DialogContent,
  DialogDescription,
  DialogFooter,
  DialogHeader,
  DialogTitle,
} from "@/components/ui/dialog";
import { Input } from "@/components/ui/input";
import { LabelSelector } from "@/components/ui/label-selector";
import { MarkdownContent } from "@/components/ui/markdown-content";
import { MarkdownEditor } from "@/components/ui/markdown-editor";
import { Popover, PopoverContent, PopoverTrigger } from "@/components/ui/popover";
import { Select, SelectContent, SelectItem, SelectTrigger, SelectValue } from "@/components/ui/select";
import { useActivity } from "@/context/ActivityContext";
import { useTasks } from "@/context/TasksContext";
import { useWorkspace } from "@/context/WorkspaceContext";
import { useUpdateTask } from "@/hooks/queries/useTask";
import { useToast } from "@/hooks/use-toast";
import { useWorkspaceSettings } from "@/hooks/useWorkspaceSettings";
import { cn } from "@/lib/utils";
import { extractMentionUserIds } from "@/utils/mentions";
import axios from "axios";
import { format } from "date-fns";
import { Calendar as CalendarIcon, Check, Clock, Copy, Loader2, Pause, PenLine, Play, StopCircle, Trash2, X } from "lucide-react";
import { useSession } from "next-auth/react";
import Link from "next/link";
import { useCallback, useEffect, useMemo, useState } from "react";
import { AssigneeSelect } from "./selectors/AssigneeSelect";
import { ReporterSelect } from "./selectors/ReporterSelect";
import { StatusSelect } from "./selectors/StatusSelect";

// Import types and utilities
import { Button } from "@/components/ui/button";
import type {
  PlayState,
  PlayTime,
  TaskComment as TaskCommentType,
  TaskDetailContentProps
} from "@/types/task";
import { formatDate, formatLiveTime, getPriorityBadge, getTypeBadge } from "@/utils/taskHelpers";

export function TaskDetailContent({
  task,
  error,
  onRefresh,
  showHeader = true,
  onClose,
  boardId,
}: TaskDetailContentProps) {
  useWorkspace();
  const { data: session } = useSession();
  const { settings } = useWorkspaceSettings();
  const currentUserId = session?.user?.id;
  const [editingTitle, setEditingTitle] = useState(false);
  const [title, setTitle] = useState(task?.title || "");
  const [savingTitle, setSavingTitle] = useState(false);
  const [editingDescription, setEditingDescription] = useState(false);
  const [savingDescription, setSavingDescription] = useState(false);
  const [isImprovingDescription, setIsImprovingDescription] = useState(false);
  const [description, setDescription] = useState(task?.description || "");
  const initialDescriptionRef = useRef(task?.description || "");

  // Update refs when task loads
  useEffect(() => {
    if (task?.description && !initialDescriptionRef.current) {
      initialDescriptionRef.current = task.description;
    }
  }, [task?.description]);
  const [savingAssignee, setSavingAssignee] = useState(false);
  const [savingReporter, setSavingReporter] = useState(false);
  const [savingStatus, setSavingStatus] = useState(false);
  const [savingPriority, setSavingPriority] = useState(false);
  const [savingType, setSavingType] = useState(false);
  const [savingDueDate, setSavingDueDate] = useState(false);
  const [savingLabels, setSavingLabels] = useState(false);
  const [dueDate, setDueDate] = useState<Date | undefined>(task?.dueDate);
  const [comments, setComments] = useState<TaskCommentType[]>(task?.comments || []);
  const { toast } = useToast();
  const { refreshBoards } = useTasks();
  const { handleTaskAction, userStatus } = useActivity();
  const [subtaskFormOpen, setSubtaskFormOpen] = useState(false);

  // New state variables for play/pause feature
  const [totalPlayTime, setTotalPlayTime] = useState<PlayTime | null>(null);
  const [isTimerLoading, setIsTimerLoading] = useState(false);
  const [isLoadingPlayTime, setIsLoadingPlayTime] = useState(false);
  const [liveTimeDisplay, setLiveTimeDisplay] = useState<string | null>(null);
  const [showTimeAdjustmentModal, setShowTimeAdjustmentModal] = useState(false);
  const [timeAdjustmentData, setTimeAdjustmentData] = useState<{
    taskId: string;
    taskTitle: string;
    sessionDurationMs: number;
    totalDurationMs: number;
  } | null>(null);

  // Helper modal state
  const [showHelperModal, setShowHelperModal] = useState(false);
  
  // Delete task state
  const [showDeleteModal, setShowDeleteModal] = useState(false);
  const [isDeleting, setIsDeleting] = useState(false);

  // Copy to clipboard function
  const copyToClipboard = async (text: string) => {
    try {
      await navigator.clipboard.writeText(text);
      toast({
        title: "Copied",
        description: `${text} copied to clipboard`,
      });
    } catch (err) {
      console.error('Failed to copy: ', err);
      toast({
        title: "Error",
        description: "Failed to copy to clipboard",
        variant: "destructive",
      });
    }
  };

  // Use TanStack Query mutation
  const updateTaskMutation = useUpdateTask(task?.id || "");
  const canControlTimer = useMemo(() => {
    if (!task || !currentUserId) return false;
    // Allow assignee, reporter, or any user to control their own timer
    // Individual timer control is now per-user based
    return true;
  }, [task, currentUserId]);

  // Get current play state from user activity status
  const currentPlayState: PlayState = useMemo(() => {
    if (!userStatus || !task?.id) return "stopped";
    
    const isMyTask = userStatus.currentTaskId === task.id;
    if (!isMyTask) return "stopped";
    
    return userStatus.currentTaskPlayState || "stopped";
  }, [userStatus?.currentTaskId, userStatus?.currentTaskPlayState, task?.id]);

  // Update title state when task changes
  useEffect(() => {
    if (task?.title) {
      setTitle(task.title);
    }
  }, [task?.title]);

  // Update description state when task changes
  useEffect(() => {
    if (task?.description) {
      setDescription(task.description);
    }
  }, [task?.description]);

  // Update due date state when task changes
  useEffect(() => {
    setDueDate(task?.dueDate);
  }, [task?.dueDate]);

  // Update comments state when task changes
  useEffect(() => {
    if (task?.comments) {
      // Make sure comments have the right structure
      const structuredComments = task.comments.map(comment => ({
        ...comment,
        author: comment.author || {
          id: "unknown",
          name: "Unknown User",
          image: null
        }
      }));
      setComments(structuredComments);
    }
  }, [task?.comments]);

  const handleDescriptionChange = useCallback((md: string) => {
    setDescription(md);
  }, []);



  const fetchTotalPlayTime = useCallback(async () => {
    if (!task?.id) return;
    setIsLoadingPlayTime(true);
    try {
      const response = await fetch(`/api/tasks/${task.id}/playtime`);
      if (!response.ok) {
        throw new Error("Failed to fetch total play time");
      }
      const data: PlayTime = await response.json();
      setTotalPlayTime(data);
    } catch (err) {
      console.error("Error fetching total play time:", err);
      // Do not toast for this, as it might be too noisy if it fails often initially
    } finally {
      setIsLoadingPlayTime(false);
    }
  }, [task?.id]);





  // Effect for live timer when task is playing
  useEffect(() => {
    let intervalId: NodeJS.Timeout | null = null;

    // Wait for play time to be loaded before starting timer
    if (isLoadingPlayTime) {
      return;
    }

    if (userStatus?.statusStartedAt && task?.id) {
      const isMyTask = userStatus.currentTaskId === task.id;
      const isPlaying = userStatus.currentTaskPlayState === "playing";

      if (isMyTask && isPlaying) {
        const tick = () => {
          const start = new Date(userStatus.statusStartedAt);
          const now = new Date();
          const sessionElapsed = now.getTime() - start.getTime();

          // Use the totalTimeMs from the API if available, otherwise 0
          // The API already returns the accumulated time from all previous sessions
          const baseTime = totalPlayTime?.totalTimeMs || 0;
          const currentTotalMs = baseTime + sessionElapsed;
          const formatted = formatLiveTime(currentTotalMs);
          setLiveTimeDisplay(formatted);
        };

        tick();
        intervalId = setInterval(tick, 1000);
      } else if (!isPlaying && totalPlayTime) {
        setLiveTimeDisplay(totalPlayTime.formattedTime);
      }
    } else if (totalPlayTime && userStatus?.currentTaskId !== task?.id) {
      setLiveTimeDisplay(totalPlayTime.formattedTime);
    }

    return () => {
      if (intervalId) clearInterval(intervalId);
    };
  }, [userStatus?.currentTaskId, userStatus?.currentTaskPlayState, userStatus?.statusStartedAt, task?.id, totalPlayTime?.totalTimeMs, totalPlayTime?.formattedTime, isLoadingPlayTime]);

  // Fetch playtime when task ID changes or onRefresh is called
  useEffect(() => {
    if (task?.id) {
      fetchTotalPlayTime();
    }
  }, [task?.id, fetchTotalPlayTime, onRefresh]); // Added onRefresh to dependencies

  const handlePlayPauseStop = async (action: "play" | "pause" | "stop") => {
    if (!task?.id) return;

    // Check if user is assigned to this task before starting
    if (action === "play") {
      const isAssignedToMe = task.assignee?.id === currentUserId;
      
      if (!isAssignedToMe) {
        // User is not assigned, show helper modal
        setShowHelperModal(true);
        return;
      }
    }

    // Check for long session before stopping
    if (action === "stop" && userStatus?.statusStartedAt && userStatus?.currentTaskId === task.id) {
      const sessionStart = new Date(userStatus.statusStartedAt);
      const sessionDurationMs = Date.now() - sessionStart.getTime();
      const twentyFourHoursMs = 24 * 60 * 60 * 1000;

      if (sessionDurationMs > twentyFourHoursMs) {
        // Get total time before stopping
        const currentTotalMs = totalPlayTime?.totalTimeMs || 0;
        const finalTotalMs = currentTotalMs + sessionDurationMs;

        setTimeAdjustmentData({
          taskId: task.id,
          taskTitle: task.title,
          sessionDurationMs,
          totalDurationMs: finalTotalMs,
        });
        setShowTimeAdjustmentModal(true);
        return; // Don't proceed with stop until user decides
      }
    }

    setIsTimerLoading(true);
    try {
      // Use the ActivityContext for proper state management
      await handleTaskAction(action, task.id);

      // Fetch local data directly. These will update relevant states and UI parts.
      await fetchTotalPlayTime();

      // Refresh the boards context for other parts of the application (including dock widget)
      refreshBoards();
      // No longer calling onRefresh() here to prevent parent-induced re-fetch of the whole task object

    } catch (err: any) {
      console.error(`Error ${action} task:`, err);
      // Error handling is already done in the ActivityContext
    } finally {
      setIsTimerLoading(false);
    }
  };

  const handleTimeAdjustmentCancel = () => {
    // Don't stop the task, just close the modal
    setShowTimeAdjustmentModal(false);
    setTimeAdjustmentData(null);
  };

  const handleTimeAdjusted = async () => {
    // Stop the task after adjustment
    if (task?.id) {
      setIsTimerLoading(true);
      try {
        await handleTaskAction("stop", task.id);
        await fetchTotalPlayTime();
        refreshBoards();
      } catch (err: any) {
        console.error("Error stopping task after adjustment:", err);
      } finally {
        setIsTimerLoading(false);
      }
    }
    setShowTimeAdjustmentModal(false);
    setTimeAdjustmentData(null);
  };

  const handleHelperConfirm = async () => {
    if (!task?.id) return;

    try {
      // First, send help request
      const helpResponse = await fetch(`/api/tasks/${task.id}/request-help`, {
        method: 'POST',
      });

      if (!helpResponse.ok) {
        const error = await helpResponse.json();
        throw new Error(error.message || 'Failed to request help');
      }

      const helpData = await helpResponse.json();

      // Then, start working on the task as a helper
      setIsTimerLoading(true);
      await handleTaskAction("play", task.id);

      if (helpData.status === "approved") {
        toast({
          title: "Started as Helper",
          description: "You are already approved! Timer started and your time will be tracked separately.",
        });
      } else {
        toast({
          title: "Started as Helper",
          description: "Help request sent and timer started. Your time will be tracked separately.",
        });
      }

      setShowHelperModal(false);
      await fetchTotalPlayTime();
      refreshBoards();
    } catch (error) {
      toast({
        title: "Error",
        description: error instanceof Error ? error.message : "Failed to start as helper",
        variant: "destructive",
      });
    } finally {
      setIsTimerLoading(false);
    }
  };

  const handleHelperCancel = () => {
    setShowHelperModal(false);
  };

  const handleDeleteTask = async () => {
    if (!task?.id || isDeleting) return;

    setIsDeleting(true);
    try {
      const response = await fetch(`/api/tasks/${task.id}`, {
        method: 'DELETE',
      });

      if (!response.ok) {
        throw new Error('Failed to delete task');
      }

      toast({
        title: "Task deleted",
        description: "The task has been successfully deleted.",
      });

      // Close modal and refresh data
      setShowDeleteModal(false);
      onClose?.();
      refreshBoards();

    } catch (error) {
      console.error('Error deleting task:', error);
      toast({
        title: "Error",
        description: "Failed to delete task. Please try again.",
        variant: "destructive",
      });
    } finally {
      setIsDeleting(false);
    }
  };

  const handleAiImproveDescription = async (text: string): Promise<string> => {
    if (isImprovingDescription || !text.trim()) return text;

    setIsImprovingDescription(true);

    try {
      const response = await fetch("/api/ai/improve", {
        method: "POST",
        headers: {
          "Content-Type": "application/json"
        },
        body: JSON.stringify({ text })
      });

      if (!response.ok) {
        throw new Error("Failed to improve text");
      }

      const data = await response.json();

      // Extract message from the response
      const improvedText = data.message || data.improvedText || text;

      // Return improved text
      return improvedText;
    } catch (error) {
      console.error("Error improving text:", error);
      toast({
        title: "Error",
        description: "Failed to improve text",
        variant: "destructive"
      });
      return text;
    } finally {
      setIsImprovingDescription(false);
    }
  };

  const saveTaskField = async (field: string, value: any) => {
    try {
      await updateTaskMutation.mutateAsync({ [field]: value });

      toast({
        title: 'Updated',
        description: `Task ${field} updated successfully`,
      });

      // Update local state to prevent UI flicker
      if (field === 'title') {
        setTitle(value);
      } else if (field === 'description') {
        setDescription(value || "");
      } else if (field === 'dueDate') {
        setDueDate(value);
      }

      return true;
    } catch (error) {
      console.error(`Error updating ${field}:`, error);
      toast({
        title: 'Error',
        description: `Failed to update ${field}`,
        variant: 'destructive',
      });
      return false;
    }
  };

  // Save title changes
  const handleSaveTitle = async () => {
    if (!title.trim()) {
      toast({
        title: 'Error',
        description: 'Title cannot be empty',
        variant: 'destructive',
      });
      return;
    }

    setSavingTitle(true);
    try {
      const success = await saveTaskField('title', title);
      if (success) {
        setEditingTitle(false);
      }
    } finally {
      setSavingTitle(false);
    }
  };

  // Cancel title editing
  const handleCancelTitle = () => {
    setTitle(task?.title || "");
    setEditingTitle(false);
  };

  // Save description changes
  const handleSaveDescription = async () => {
    setSavingDescription(true);
    try {
      const success = await saveTaskField('description', description);
      if (success) {
        // Process mentions in the updated description
        if (task?.id && description) {
          const mentionedUserIds = extractMentionUserIds(description);

          if (mentionedUserIds.length > 0) {
            try {
              await axios.post("/api/mentions", {
                userIds: mentionedUserIds,
                sourceType: "task",
                sourceId: task.id,
                content: `mentioned you in a task: "${task.title.length > 100 ? task.title.substring(0, 97) + '...' : task.title}"`
              });
            } catch (error) {
              console.error("Failed to process mentions:", error);
              // Don't block UI if mentions fail
            }
          }
        }

        setEditingDescription(false);
      }
    } finally {
      setSavingDescription(false);
    }
  };

  // Cancel description editing
  const handleCancelDescription = () => {
    setDescription(task?.description || "");
    setEditingDescription(false);
  };

  // Handle assignee change
  const handleAssigneeChange = async (userId: string) => {
    setSavingAssignee(true);
    try {
      await updateTaskMutation.mutateAsync({ assigneeId: userId === 'unassigned' ? null : userId });
      toast({
        title: 'Updated',
        description: 'Task assignee updated successfully',
      });
    } catch (error) {
      console.error('Error updating assignee:', error);
      toast({
        title: 'Error',
        description: 'Failed to update assignee',
        variant: 'destructive',
      });
    } finally {
      setSavingAssignee(false);
    }
  };

  // Handle reporter change
  const handleReporterChange = async (userId: string) => {
    setSavingReporter(true);
    try {
      await updateTaskMutation.mutateAsync({ reporterId: userId === 'none' ? null : userId });
      toast({
        title: 'Updated',
        description: 'Task reporter updated successfully',
      });
    } catch (error) {
      console.error('Error updating reporter:', error);
      toast({
        title: 'Error',
        description: 'Failed to update reporter',
        variant: 'destructive',
      });
    } finally {
      setSavingReporter(false);
    }
  };

  // Handle status change
  const handleStatusChange = async (status: string) => {
    setSavingStatus(true);
    try {
      await updateTaskMutation.mutateAsync({ status });
      toast({
        title: 'Updated',
        description: 'Task status updated successfully',
      });
    } catch (error) {
      console.error('Error updating status:', error);
      toast({
        title: 'Error',
        description: 'Failed to update status',
        variant: 'destructive',
      });
    } finally {
      setSavingStatus(false);
    }
  };

  // Handle priority change
  const handlePriorityChange = async (priority: string) => {
    setSavingPriority(true);
    try {
      await updateTaskMutation.mutateAsync({ priority: priority as "LOW" | "MEDIUM" | "HIGH" });
      toast({
        title: 'Updated',
        description: 'Task priority updated successfully',
      });
    } catch (error) {
      console.error('Error updating priority:', error);
      toast({
        title: 'Error',
        description: 'Failed to update priority',
        variant: 'destructive',
      });
    } finally {
      setSavingPriority(false);
    }
  };

  // Handle type change
  const handleTypeChange = async (type: string) => {
    setSavingType(true);
    try {
      await updateTaskMutation.mutateAsync({ type });
      toast({
        title: 'Updated',
        description: 'Task type updated successfully',
      });
    } catch (error) {
      console.error('Error updating type:', error);
      toast({
        title: 'Error',
        description: 'Failed to update type',
        variant: 'destructive',
      });
    } finally {
      setSavingType(false);
    }
  };

  // Handle due date change
  const handleDueDateChange = async (date: Date | undefined) => {
    setDueDate(date);
    setSavingDueDate(true);
    try {
      await updateTaskMutation.mutateAsync({ dueDate: date });
      toast({
        title: 'Updated',
        description: 'Task due date updated successfully',
      });
    } catch (error) {
      console.error('Error updating due date:', error);
      toast({
        title: 'Error',
        description: 'Failed to update due date',
        variant: 'destructive',
      });
    } finally {
      setSavingDueDate(false);
    }
  };

  // Handle labels change
  const handleLabelsChange = async (labelIds: string[]) => {
    setSavingLabels(true);
    try {
      await updateTaskMutation.mutateAsync({ labels: labelIds });
      toast({
        title: 'Updated',
        description: 'Task labels updated successfully',
      });
    } catch (error) {
      console.error('Error updating labels:', error);
      toast({
        title: 'Error',
        description: 'Failed to update labels',
        variant: 'destructive',
      });
    } finally {
      setSavingLabels(false);
    }
  };







  if (error) {
    return (
      <div className="text-center py-12">
        <p className="text-muted-foreground">{error}</p>
        {onClose && (
          <Button variant="link" onClick={onClose}>Close</Button>
        )}
      </div>
    );
  }

  if (!task) {
    return (
      <div className="text-center py-12">
        <p className="text-muted-foreground">Task not found.</p>
        {onClose && (
          <Button variant="link" onClick={onClose}>Close</Button>
        )}
      </div>
    );
  }

  return (
    <div className="pt-6 space-y-8">
      {showHeader && (
        <div className="space-y-4 bg-gradient-to-r from-background to-muted/30 p-6 rounded-xl border border-border/50 shadow-sm">
          <div className="flex items-start justify-between gap-4">
            <div className="space-y-2 flex-1">
              {editingTitle ? (
                <div className="flex flex-col gap-2 w-full">
                  <div className="flex items-center gap-3">
                    <div
                      className="group relative font-mono px-3 py-1.5 text-sm bg-gradient-to-r from-primary/5 to-primary/10 border border-primary/20 text-primary/80 cursor-pointer hover:bg-gradient-to-r hover:from-primary/10 hover:to-primary/15 hover:border-primary/40 hover:text-primary transition-all duration-200 rounded-lg flex items-center h-8 shadow-sm hover:shadow-md overflow-hidden"
                      onClick={() => copyToClipboard(task.issueKey || '')}
                      title="Click to copy"
                    >
                      <span className="font-semibold tracking-wide whitespace-nowrap">{task.issueKey}</span>
                      <Copy className="h-3.5 ml-0 group-hover:ml-2 opacity-0 group-hover:opacity-100 transition-all duration-200 text-primary/60 w-0 p-0 group-hover:w-3.5" />
                    </div>
                    <div className="relative flex-1">
                      <Input
                        value={title}
                        onChange={(e) => setTitle(e.target.value)}
                        className="text-2xl font-bold py-2 px-3 h-auto border-primary/20 focus-visible:ring-primary/30"
                        autoFocus
                        onKeyDown={(e) => {
                          if (e.key === 'Enter' && !e.shiftKey) {
                            e.preventDefault();
                            handleSaveTitle();
                          } else if (e.key === 'Escape') {
                            handleCancelTitle();
                          }
                        }}
                        placeholder="Task title"
                        disabled={savingTitle}
                      />
                      {savingTitle && (
                        <div className="absolute inset-0 flex items-center justify-center bg-background/50 rounded-md">
                          <Loader2 className="h-5 w-5 animate-spin" />
                        </div>
                      )}
                    </div>
                  </div>
                  <div className="flex gap-2">
                    <Button
                      size="sm"
                      variant="outline"
                      onClick={handleCancelTitle}
                      disabled={savingTitle}
                      className="h-8"
                    >
                      <X className="h-4 w-4 mr-1" />
                      Cancel
                    </Button>
                    <Button
                      size="sm"
                      onClick={handleSaveTitle}
                      disabled={savingTitle}
                      className="h-8"
                    >
                      {savingTitle ? (
                        <>
                          <Loader2 className="h-4 w-4 mr-1 animate-spin" />
                          Saving...
                        </>
                      ) : (
                        <>
                          <Check className="h-4 w-4 mr-1" />
                          Save
                        </>
                      )}
                    </Button>
                  </div>
                </div>
              ) : (
                <div className="flex items-center gap-3">
                  <div
                    className="group relative font-mono px-3 py-1.5 text-sm bg-gradient-to-r from-primary/5 to-primary/10 border border-primary/20 text-primary/80 cursor-pointer hover:bg-gradient-to-r hover:from-primary/10 hover:to-primary/15 hover:border-primary/40 hover:text-primary transition-all duration-200 rounded-lg flex items-center h-8 shadow-sm hover:shadow-md overflow-hidden"
                    onClick={() => copyToClipboard(task.issueKey || '')}
                    title="Click to copy"
                  >
                    <span className="font-semibold tracking-wide whitespace-nowrap">{task.issueKey}</span>
                    <Copy className="h-3.5 ml-0 group-hover:ml-2 opacity-0 group-hover:opacity-100 transition-all duration-200 text-primary/60 w-0 group-hover:w-3.5" />
                  </div>
                  <div
                    className="group relative cursor-pointer flex-1"
                    onClick={() => setEditingTitle(true)}
                  >
                    <h1 className="text-2xl font-bold group-hover:text-primary transition-colors pr-8">
                      {task.title}
                    </h1>
                    <PenLine className="h-4 w-4 absolute right-0 top-2 opacity-0 group-hover:opacity-100 transition-opacity text-muted-foreground group-hover:text-primary" />
                  </div>
                </div>
              )}

              <div className="flex flex-wrap items-center gap-2 text-sm text-muted-foreground">
                <span>Created on {formatDate(task.createdAt)}</span>
                <div className="flex items-center gap-2">
                  <span>by</span>
                  <div className="flex items-center gap-1">
                    {task.reporter?.useCustomAvatar ? (
                      <CustomAvatar user={task.reporter} size="sm" />
                    ) : (
                      <Avatar className="h-5 w-5">
                        <AvatarImage
                          src={task.reporter?.image || ""}
                          alt={task.reporter?.name || ""}
                        />
                        <AvatarFallback className="text-[10px]">
                          {task.reporter?.name?.charAt(0) || "U"}
                        </AvatarFallback>
                      </Avatar>
                    )}
                    <span>{task.reporter?.name}</span>
                  </div>
                </div>
              </div>
            </div>

            <div className="flex items-center gap-3">
              {/* Play/Pause/Stop Controls & Total Playtime - Only show if time tracking is enabled */}
              {settings?.timeTrackingEnabled && (
                <div className="flex items-center gap-1 bg-muted/30 px-2 py-1 rounded-md border border-border/50 shadow-sm">
                  {currentPlayState === "stopped" && (
                    <Button
                      variant="ghost"
                      size="icon"
                      onClick={() => handlePlayPauseStop("play")}
                      disabled={isTimerLoading || !task?.id || !canControlTimer}
                      className="h-7 w-7 p-0 hover:bg-green-500/10 text-green-600 hover:text-green-500 disabled:opacity-50 disabled:cursor-not-allowed"
                      title="Start Timer"
                    >
                      {isTimerLoading ? <Loader2 className="h-4 w-4 animate-spin" /> : <Play className="h-4 w-4" />}
                    </Button>
                  )}
                  {currentPlayState === "playing" && (
                    <Button
                      variant="ghost"
                      size="icon"
                      onClick={() => handlePlayPauseStop("pause")}
                      disabled={isTimerLoading || !task?.id || !canControlTimer}
                      className="h-7 w-7 p-0 hover:bg-amber-500/10 text-amber-600 hover:text-amber-500 disabled:opacity-50 disabled:cursor-not-allowed"
                      title="Pause Timer"
                    >
                      {isTimerLoading ? <Loader2 className="h-4 w-4 animate-spin" /> : <Pause className="h-4 w-4" />}
                    </Button>
                  )}
                  {currentPlayState === "paused" && (
                    <Button
                      variant="ghost"
                      size="icon"
                      onClick={() => handlePlayPauseStop("play")}
                      disabled={isTimerLoading || !task?.id || !canControlTimer}
                      className="h-7 w-7 p-0 hover:bg-green-500/10 text-green-600 hover:text-green-500 disabled:opacity-50 disabled:cursor-not-allowed"
                      title="Resume Timer"
                    >
                      {isTimerLoading ? <Loader2 className="h-4 w-4 animate-spin" /> : <Play className="h-4 w-4" />}
                    </Button>
                  )}
                  {(currentPlayState === "playing" || currentPlayState === "paused") && (
                    <Button
                      variant="ghost"
                      size="icon"
                      onClick={() => handlePlayPauseStop("stop")}
                      disabled={isTimerLoading || !task?.id || !canControlTimer}
                      className="h-7 w-7 p-0 hover:bg-red-500/10 text-red-600 hover:text-red-500 disabled:opacity-50 disabled:cursor-not-allowed"
                      title="Stop Timer"
                    >
                      {isTimerLoading ? <Loader2 className="h-4 w-4 animate-spin" /> : <StopCircle className="h-4 w-4" />}
                    </Button>
                  )}

                  <div className="border-l h-5 border-border/70 mx-1"></div>

                  {isLoadingPlayTime ? (
                    <Loader2 className="h-4 w-4 animate-spin text-muted-foreground" />
                  ) : userStatus?.currentTaskId === task?.id && userStatus?.currentTaskPlayState === "playing" ? (
                    <div className="text-xs font-medium text-muted-foreground flex items-center gap-1 pl-1" title={`Total time spent (live): ${liveTimeDisplay || totalPlayTime?.formattedTime || '0h 0m 0s'}`}>
                      <Clock className="h-3.5 w-3.5 text-green-500" />
                      <span className="text-green-500 font-semibold">{liveTimeDisplay || totalPlayTime?.formattedTime || '0h 0m 0s'}</span>
                    </div>
                  ) : totalPlayTime ? (
                    <div className="text-xs font-medium text-muted-foreground flex items-center gap-1 pl-1" title={`Total time spent: ${totalPlayTime.formattedTime}`}>
                      <Clock className="h-3.5 w-3.5" />
                      <span>{totalPlayTime.formattedTime}</span>
                    </div>
                  ) : (
                    <div className="text-xs font-medium text-muted-foreground/60 flex items-center gap-1 pl-1" title="No time logged yet">
                      <Clock className="h-3.5 w-3.5" />
                      <span>0h 0m 0s</span>
                    </div>
                  )}
                </div>
              )}
              {/* Task Type Select */}
              <div className="relative">
                <Select
                  value={task.type}
                  onValueChange={handleTypeChange}
                  disabled={savingType}
                >
                  <SelectTrigger className="min-w-[130px] h-10 border-dashed hover:border-primary hover:text-primary transition-colors">
                    <SelectValue>
                      {getTypeBadge(task.type)}
                    </SelectValue>
                  </SelectTrigger>
                  <SelectContent>
                    <SelectItem value="TASK" className="py-2">
                      {getTypeBadge("TASK")}
                    </SelectItem>
                    <SelectItem value="BUG" className="py-2">
                      {getTypeBadge("BUG")}
                    </SelectItem>
                    <SelectItem value="FEATURE" className="py-2">
                      {getTypeBadge("FEATURE")}
                    </SelectItem>
                    <SelectItem value="IMPROVEMENT" className="py-2">
                      {getTypeBadge("IMPROVEMENT")}
                    </SelectItem>
                  </SelectContent>
                </Select>
                {savingType && (
                  <div className="absolute inset-0 flex items-center justify-center bg-background/50 rounded-md">
                    <Loader2 className="h-4 w-4 animate-spin" />
                  </div>
                )}
              </div>
              
              {/* Task Follow Button */}
              <TaskFollowButton taskId={task.id} boardId={boardId} />
              
              {/* Share Button */}
              <ShareButton entityId={task.id} issueKey={task.issueKey || ""} entityType="tasks" />
            </div>
          </div>
        </div>
      )}

      <div className="grid grid-cols-1 lg:grid-cols-4 gap-6">
        <div className="lg:col-span-3 space-y-6">
          <Card className="overflow-hidden border-border/50 transition-all hover:shadow-md">
            <CardHeader className="flex flex-row items-center justify-between py-3 bg-muted/30 border-b">
              <CardTitle className="text-md">Description</CardTitle>
              {!editingDescription && (
                <Button
                  variant="ghost"
                  size="sm"
                  onClick={() => setEditingDescription(true)}
                  className="h-8 w-8 p-0 rounded-full"
                >
                  <PenLine className="h-3.5 w-3.5" />
                </Button>
              )}
            </CardHeader>
            <CardContent className="p-0">
              <div>
                {editingDescription ? (
                  <div className="p-4 space-y-3 bg-muted/10">
                    <div className="relative">
                      <div className={savingDescription ? "opacity-50 pointer-events-none" : ""}>
                        <MarkdownEditor
                          initialValue={initialDescriptionRef.current}
                          onChange={handleDescriptionChange}
                          placeholder="Add a description..."
                          minHeight="150px"
                          maxHeight="400px"
                          onAiImprove={handleAiImproveDescription}
                        />
                      </div>
                      {savingDescription && (
                        <div className="absolute inset-0 flex items-center justify-center bg-background/50 rounded-md">
                          <Loader2 className="h-5 w-5 animate-spin" />
                        </div>
                      )}
                    </div>
                    <div className="flex justify-end gap-2 mt-4">
                      <Button
                        variant="outline"
                        size="sm"
                        onClick={handleCancelDescription}
                        disabled={savingDescription}
                      >
                        <X className="h-4 w-4 mr-1" />
                        Cancel
                      </Button>
                      <Button
                        size="sm"
                        onClick={handleSaveDescription}
                        disabled={savingDescription}
                      >
                        {savingDescription ? (
                          <>
                            <Loader2 className="h-4 w-4 mr-1 animate-spin" />
                            Saving...
                          </>
                        ) : (
                          <>
                            <Check className="h-4 w-4 mr-1" />
                            Save
                          </>
                        )}
                      </Button>
                    </div>
                  </div>
                ) : (
                  <div
                    className="p-4 prose prose-sm max-w-none dark:prose-invert hover:bg-muted/10 cursor-pointer transition-colors min-h-[120px]"
                    onClick={() => setEditingDescription(true)}
                  >
                    {task.description ? (
                      <MarkdownContent content={task.description} htmlContent={task.description} />
                    ) : (
                      <div className="flex items-center justify-center h-[100px] text-muted-foreground border border-dashed rounded-md bg-muted/5">
                        <div className="text-center">
                          <PenLine className="h-5 w-5 mx-auto mb-2 opacity-70" />
                          <p className="italic text-muted-foreground">Click to add a description</p>
                        </div>
                      </div>
                    )}
                  </div>
                )}
              </div>
            </CardContent>
          </Card>

          {/* Task Tabs Section */}
          <TaskTabs
            taskId={task.id}
            initialComments={comments}
            currentUserId={currentUserId || ""}
            assigneeId={task.assignee?.id}
            reporterId={task.reporter?.id || ""}
            taskData={task}
            onRefresh={() => {
              fetchTotalPlayTime();
              onRefresh();
            }}
          />
        </div>

        <div className="space-y-6">
          <Card className="overflow-hidden border-border/50 transition-all hover:shadow-md">
            <CardHeader className="py-3 bg-muted/30 border-b">
              <CardTitle className="text-md">Details</CardTitle>
            </CardHeader>
            <CardContent className="p-4 space-y-4">
              <div>
                <p className="text-sm font-medium mb-1">Status</p>
                <div className="relative">
                  <StatusSelect
                    value={task.status || task.column?.name}
                    onValueChange={handleStatusChange}
                    boardId={boardId || task.taskBoard?.id || ""}
                    disabled={savingStatus}
                  />
                  {savingStatus && (
                    <div className="absolute inset-0 flex items-center justify-center bg-background/50 rounded-md">
                      <Loader2 className="h-4 w-4 animate-spin" />
                    </div>
                  )}
                </div>
              </div>

              <div>
                <p className="text-sm font-medium mb-1">Priority</p>
                <div className="relative">
                  <Select
                    value={task.priority || "MEDIUM"}
                    onValueChange={handlePriorityChange}
                    disabled={savingPriority}
                  >
                    <SelectTrigger className="w-full">
                      <SelectValue />
                    </SelectTrigger>
                    <SelectContent>
                      <SelectItem value="LOW">{getPriorityBadge("LOW")}</SelectItem>
                      <SelectItem value="MEDIUM">{getPriorityBadge("MEDIUM")}</SelectItem>
                      <SelectItem value="HIGH">{getPriorityBadge("HIGH")}</SelectItem>
                      <SelectItem value="URGENT">{getPriorityBadge("URGENT")}</SelectItem>
                    </SelectContent>
                  </Select>
                  {savingPriority && (
                    <div className="absolute inset-0 flex items-center justify-center bg-background/50 rounded-md">
                      <Loader2 className="h-4 w-4 animate-spin" />
                    </div>
                  )}
                </div>
              </div>

              <div>
                <p className="text-sm font-medium mb-1">Assignee</p>
                <div className="relative">
                  <AssigneeSelect
                    value={task.assignee?.id}
                    onChange={handleAssigneeChange}
                    workspaceId={task.workspaceId}
                    disabled={savingAssignee}
                  />
                  {savingAssignee && (
                    <div className="absolute inset-0 flex items-center justify-center bg-background/50 rounded-md">
                      <Loader2 className="h-4 w-4 animate-spin" />
                    </div>
                  )}
                </div>
              </div>

              <div>
                <p className="text-sm font-medium mb-1">Reporter</p>
                <div className="relative">
                  <ReporterSelect
                    value={task.reporter?.id}
                    onChange={handleReporterChange}
                    workspaceId={task.workspaceId}
                    disabled={savingReporter}
                  />
                  {savingReporter && (
                    <div className="absolute inset-0 flex items-center justify-center bg-background/50 rounded-md">
                      <Loader2 className="h-4 w-4 animate-spin" />
                    </div>
                  )}
                </div>
              </div>

              <div>
                <p className="text-sm font-medium mb-1">Due Date</p>
                <div className="relative">
                  <Popover>
                    <PopoverTrigger asChild>
                      <Button
                        variant="outline"
                        className={cn(
                          "w-full justify-start text-left font-normal",
                          !dueDate && "text-muted-foreground"
                        )}
                        disabled={savingDueDate}
                      >
                        <CalendarIcon className="mr-2 h-4 w-4" />
                        {dueDate ? format(dueDate, "MMM d, yyyy") : "Set due date"}
                      </Button>
                    </PopoverTrigger>
                    <PopoverContent className="w-auto p-0" align="start">
                      <Calendar
                        mode="single"
                        selected={dueDate}
                        onSelect={handleDueDateChange}
                        initialFocus
                      />
                    </PopoverContent>
                  </Popover>
                  {savingDueDate && (
                    <div className="absolute inset-0 flex items-center justify-center bg-background/50 rounded-md">
                      <Loader2 className="h-4 w-4 animate-spin" />
                    </div>
                  )}
                </div>
              </div>

              <div>
                <p className="text-sm font-medium mb-1">Labels</p>
                <div className="relative">
                  <LabelSelector
                    value={task.labels.map(label => label.id)}
                    onChange={handleLabelsChange}
                    workspaceId={task.workspaceId}
                    disabled={savingLabels}
                  />
                  {savingLabels && (
                    <div className="absolute inset-0 flex items-center justify-center bg-background/50 rounded-md">
                      <Loader2 className="h-4 w-4 animate-spin" />
                    </div>
                  )}
                </div>
              </div>

              {/* Delete Task Section */}
              <div className="pt-4 border-t">
                <p className="text-sm font-medium mb-2">Danger Zone</p>
                <Button
                  onClick={() => setShowDeleteModal(true)}
                  variant="destructive"
                  size="sm"
                  className="w-full gap-2"
                >
                  <Trash2 className="h-4 w-4" />
                  Delete Task
                </Button>
                <p className="text-xs text-muted-foreground mt-1">
                  This action cannot be undone
                </p>
              </div>

            </CardContent>
          </Card>

          {task.attachments && task.attachments.length > 0 && (
            <Card className="overflow-hidden border-border/50 transition-all hover:shadow-md">
              <CardHeader className="py-3 bg-muted/30 border-b">
                <CardTitle className="text-md">Attachments</CardTitle>
              </CardHeader>
              <CardContent className="p-4">
                <ul className="space-y-2">
                  {task.attachments.map((attachment) => (
                    <li key={attachment.id}>
                      <Link
                        href={attachment.url}
                        target="_blank"
                        className="text-sm text-primary hover:underline flex items-center gap-1"
                      >
                        {attachment.name || "File"}
                      </Link>
                    </li>
                  ))}
                </ul>
              </CardContent>
            </Card>
          )}
        </div>
      </div>

      {/* Subtask Creation Modal */}
      {subtaskFormOpen && (
        <CreateTaskForm
          isOpen={subtaskFormOpen}
          onClose={() => setSubtaskFormOpen(false)}
          initialData={{
            parentTaskId: task.id,
            taskBoardId: task.taskBoard?.id || "",
          }}
        />
      )}

      {/* Helper Confirmation Modal */}
      <Dialog open={showHelperModal} onOpenChange={setShowHelperModal}>
        <DialogContent className="sm:max-w-md">
          <DialogHeader>
            <DialogTitle>Work as Helper</DialogTitle>
            <DialogDescription>
              You are not assigned to this task. You will be added as a helper and your time will be tracked separately.
              {task?.assignee && (
                <span className="block mt-2 text-sm">
                  This task is assigned to <strong>{task.assignee.name}</strong>.
                </span>
              )}
            </DialogDescription>
          </DialogHeader>
          
          {task && (
            <div className="py-4">
              <div className="flex items-center gap-2 p-3 bg-muted rounded-lg">
                <Play className="h-4 w-4 text-muted-foreground" />
                <div className="flex-1">
                  <p className="font-medium text-sm">{task.title}</p>
                  {task.issueKey && (
                    <p className="text-xs text-muted-foreground font-mono">{task.issueKey}</p>
                  )}
                </div>
              </div>
            </div>
          )}

          <DialogFooter className="flex-col-reverse sm:flex-row sm:justify-end gap-2">
            <Button
              variant="outline"
              onClick={handleHelperCancel}
              disabled={isTimerLoading}
            >
              Cancel
            </Button>
            <Button
              onClick={handleHelperConfirm}
              disabled={isTimerLoading}
            >
              {isTimerLoading ? (
                <>
                  <Loader2 className="h-4 w-4 mr-2 animate-spin" />
                  Starting...
                </>
              ) : (
                "Yes, Start as Helper"
              )}
            </Button>
          </DialogFooter>
        </DialogContent>
      </Dialog>

      {/* Time Adjustment Modal */}
      {timeAdjustmentData && (
        <TimeAdjustmentModal
          isOpen={showTimeAdjustmentModal}
          onClose={handleTimeAdjustmentCancel}
          originalDuration={formatLiveTime(timeAdjustmentData.totalDurationMs)}
          originalDurationMs={timeAdjustmentData.totalDurationMs}
          taskTitle={timeAdjustmentData.taskTitle}
          taskId={timeAdjustmentData.taskId}
          onTimeAdjusted={handleTimeAdjusted}
        />
      )}

      {/* Delete Confirmation Modal */}
      <Dialog open={showDeleteModal} onOpenChange={setShowDeleteModal}>
        <DialogContent className="sm:max-w-md">
          <DialogHeader>
            <DialogTitle>Delete Task</DialogTitle>
            <DialogDescription>
              Are you sure you want to delete this task? This action cannot be undone.
            </DialogDescription>
          </DialogHeader>
          
          {task && (
            <div className="py-4">
              <div className="flex items-center gap-2 p-3 bg-muted rounded-lg">
                <Trash2 className="h-4 w-4 text-destructive" />
                <div className="flex-1">
                  <p className="font-medium text-sm">{task.title}</p>
                  {task.issueKey && (
                    <p className="text-xs text-muted-foreground font-mono">{task.issueKey}</p>
                  )}
                </div>
              </div>
            </div>
          )}

          <DialogFooter className="flex-col-reverse sm:flex-row sm:justify-end gap-2">
            <Button
              variant="outline"
              onClick={() => setShowDeleteModal(false)}
              disabled={isDeleting}
            >
              Cancel
            </Button>
            <Button
              variant="destructive"
              onClick={handleDeleteTask}
              disabled={isDeleting}
            >
              {isDeleting ? (
                <>
                  <Loader2 className="h-4 w-4 mr-2 animate-spin" />
                  Deleting...
                </>
              ) : (
                <>
                  <Trash2 className="h-4 w-4 mr-2" />
                  Delete Task
                </>
              )}
            </Button>
          </DialogFooter>
        </DialogContent>
      </Dialog>
    </div>
  );
} <|MERGE_RESOLUTION|>--- conflicted
+++ resolved
@@ -1,7 +1,6 @@
 /* eslint-disable */
 "use client";
 
-<<<<<<< HEAD
 import CreateTaskForm from "@/components/tasks/CreateTaskForm";
 import { ShareButton } from "@/components/tasks/ShareButton";
 import { TaskFollowButton } from "@/components/tasks/TaskFollowButton";
@@ -10,19 +9,6 @@
 import { Avatar, AvatarFallback, AvatarImage } from "@/components/ui/avatar";
 import { Calendar } from "@/components/ui/calendar";
 import { Card, CardContent, CardHeader, CardTitle } from "@/components/ui/card";
-=======
-import { useState, useCallback, useEffect, useMemo, useRef } from "react";
-import { Card, CardContent, CardHeader, CardTitle } from "@/components/ui/card";
-import { Avatar, AvatarFallback, AvatarImage } from "@/components/ui/avatar";
-import { Badge } from "@/components/ui/badge";
-import { formatDistanceToNow, format } from "date-fns";
-import { Loader2, Check, X, PenLine, Calendar as CalendarIcon, Plus, Play, Pause, StopCircle, History, Clock, Copy, Trash2 } from "lucide-react";
-import Link from "next/link";
-import { Button } from "@/components/ui/button";
-import { MarkdownContent } from "@/components/ui/markdown-content";
-import { ShareButton } from "@/components/tasks/ShareButton";
-import { TaskFollowButton } from "@/components/tasks/TaskFollowButton";
->>>>>>> d6db4efb
 import { CustomAvatar } from "@/components/ui/custom-avatar";
 import {
   Dialog,
@@ -51,7 +37,7 @@
 import { Calendar as CalendarIcon, Check, Clock, Copy, Loader2, Pause, PenLine, Play, StopCircle, Trash2, X } from "lucide-react";
 import { useSession } from "next-auth/react";
 import Link from "next/link";
-import { useCallback, useEffect, useMemo, useState } from "react";
+import { useCallback, useEffect, useMemo, useRef, useState } from "react";
 import { AssigneeSelect } from "./selectors/AssigneeSelect";
 import { ReporterSelect } from "./selectors/ReporterSelect";
 import { StatusSelect } from "./selectors/StatusSelect";
