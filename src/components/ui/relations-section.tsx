"use client";

import { Badge } from "@/components/ui/badge";
import { Card, CardContent, CardHeader, CardTitle } from "@/components/ui/card";
import { Button } from "@/components/ui/button";
import { Link as LinkIcon, Plus, X } from "lucide-react";
import Link from "next/link";
import { useWorkspace } from "@/context/WorkspaceContext";
import { useState, useEffect } from "react";
import { AddEpicModal } from "@/components/modals/AddEpicModal";
import { AddStoryModal } from "@/components/modals/AddStoryModal";
import { AddParentTaskModal } from "@/components/modals/AddParentTaskModal";
import { AddMilestoneModal } from "@/components/modals/AddMilestoneModal";
import { ConfirmationModal } from "@/components/modals/ConfirmationModal";
import { useRelationsApi } from "@/hooks/useRelationsApi";

interface RelationItemProps {
  title: string;
  type: 'milestone' | 'epic' | 'story' | 'task';
  issueKey?: string;
  status?: string;
  href: string;
  onRemove?: () => void;
  canRemove?: boolean;
}

function RelationItem({ title, type, issueKey, status, href, onRemove, canRemove = false }: RelationItemProps) {
  const getBadgeStyle = (type: string) => {
    switch (type) {
      case 'milestone':
        return "bg-indigo-50 text-indigo-700 border-indigo-200";
      case 'epic':
        return "bg-purple-50 text-purple-700 border-purple-200";
      case 'story':
        return "bg-blue-50 text-blue-700 border-blue-200";
      case 'task':
        return "bg-gray-50 text-gray-700 border-gray-200";
      default:
        return "bg-gray-50 text-gray-700 border-gray-200";
    }
  };

  const getStatusBadge = (status?: string) => {
    if (!status) return null;
    
    const statusColors = {
      'DONE': 'bg-green-500',
      'IN_PROGRESS': 'bg-blue-500', 
      'IN PROGRESS': 'bg-blue-500',
      'TODO': 'bg-gray-500',
      'BACKLOG': 'bg-gray-500',
    };
    
    const color = statusColors[status as keyof typeof statusColors] || 'bg-gray-500';
    
    return (
      <Badge className={`${color} text-white flex-shrink-0 ml-1`}>
        {status}
      </Badge>
    );
  };

  return (
    <div className="flex items-center justify-between gap-2 text-sm p-2 bg-muted/20 rounded-md hover:bg-muted/30 transition-colors">
      <Link 
        href={href} 
        className="flex items-center gap-2 min-w-0 flex-1"
      >
        <Badge variant="outline" className={getBadgeStyle(type)}>
          {issueKey || type.charAt(0).toUpperCase() + type.slice(1)}
        </Badge>
        <span className="truncate">{title}</span>
        {getStatusBadge(status)}
      </Link>
      {canRemove && onRemove && (
        <Button
          variant="ghost"
          size="sm"
          className="h-6 w-6 p-0 text-muted-foreground hover:text-destructive"
          onClick={(e) => {
            e.preventDefault();
            onRemove();
          }}
        >
          <X className="h-3 w-3" />
        </Button>
      )}
    </div>
  );
}

interface TaskRelationsProps {
  task: any;
  onUpdateRelations?: (updatedTask: any) => void;
  canEdit?: boolean;
}

export function TaskRelations({ task, onUpdateRelations, canEdit = true }: TaskRelationsProps) {
  const { currentWorkspace } = useWorkspace();
  const relationsApi = useRelationsApi({ workspaceId: currentWorkspace?.id || '' });
  
  const [showAddEpicModal, setShowAddEpicModal] = useState(false);
  const [showAddStoryModal, setShowAddStoryModal] = useState(false);
  const [showAddParentTaskModal, setShowAddParentTaskModal] = useState(false);
  const [showAddMilestoneModal, setShowAddMilestoneModal] = useState(false);
  
  // Confirmation modal states
  const [showConfirmationModal, setShowConfirmationModal] = useState(false);
  const [confirmationAction, setConfirmationAction] = useState<{
    type: 'epic' | 'story' | 'parentTask' | 'milestone';
    id: string;
    title: string;
  } | null>(null);
  
  // Relations state from API
  const [relations, setRelations] = useState<{
    epics: any[];
    stories: any[];
    milestones: any[];
    parentTasks: any[];
  }>({
    epics: [],
    stories: [],
    milestones: [],
    parentTasks: []
  });
  
  const [isLoading, setIsLoading] = useState(false);

  // Load relations when task changes
  useEffect(() => {
    if (task?.id && currentWorkspace?.id) {
      loadRelations();
    }
  }, [task?.id, currentWorkspace?.id]);

  const loadRelations = async () => {
    if (!task?.id || !currentWorkspace?.id) return;
    
    try {
      setIsLoading(true);
      const taskRelations = await relationsApi.getTaskRelations(task.id);
      setRelations(taskRelations);
    } catch (error) {
      console.error('Failed to load relations:', error);
      setRelations({ epics: [], stories: [], milestones: [], parentTasks: [] });
    } finally {
      setIsLoading(false);
    }
  };

  // Add handlers using real API
  const handleAddEpic = async (epicId: string) => {
    await handleAddMultipleEpics([epicId]);
  };

  const handleAddMultipleEpics = async (epicIds: string[]) => {
    try {
      for (const epicId of epicIds) {
        await relationsApi.addRelation(task.id, epicId, 'EPIC');
      }
      await loadRelations();
    } catch (error) {
      console.error("Failed to add epics:", error);
    }
  };

  const handleAddStory = async (storyId: string) => {
    await handleAddMultipleStories([storyId]);
  };

  const handleAddMultipleStories = async (storyIds: string[]) => {
    try {
      for (const storyId of storyIds) {
        await relationsApi.addRelation(task.id, storyId, 'STORY');
      }
      await loadRelations();
    } catch (error) {
      console.error("Failed to add stories:", error);
    }
  };

  const handleAddParentTask = async (parentTaskId: string) => {
    await handleAddMultipleParentTasks([parentTaskId]);
  };

  const handleAddMultipleParentTasks = async (parentTaskIds: string[]) => {
    try {
      for (const parentTaskId of parentTaskIds) {
        await relationsApi.addRelation(task.id, parentTaskId, 'PARENT_TASK');
      }
      await loadRelations();
    } catch (error) {
      console.error("Failed to add parent tasks:", error);
    }
  };

  const handleAddMilestone = async (milestoneId: string) => {
    await handleAddMultipleMilestones([milestoneId]);
  };

  const handleAddMultipleMilestones = async (milestoneIds: string[]) => {
    try {
      for (const milestoneId of milestoneIds) {
        await relationsApi.addRelation(task.id, milestoneId, 'MILESTONE');
      }
      await loadRelations();
    } catch (error) {
      console.error("Failed to add milestones:", error);
    }
  };

  // Remove handlers
  const handleRemoveEpic = (epicId: string) => {
    const epic = relations.epics.find((e: any) => e.id === epicId);
    setConfirmationAction({
      type: 'epic',
      id: epicId,
      title: epic?.title || 'Epic'
    });
    setShowConfirmationModal(true);
  };

  const handleRemoveStory = (storyId: string) => {
    const story = relations.stories.find((s: any) => s.id === storyId);
    setConfirmationAction({
      type: 'story',
      id: storyId,
      title: story?.title || 'Story'
    });
    setShowConfirmationModal(true);
  };

  const handleRemoveParentTask = (parentTaskId: string) => {
    const parentTask = relations.parentTasks.find((p: any) => p.id === parentTaskId);
    setConfirmationAction({
      type: 'parentTask',
      id: parentTaskId,
      title: parentTask?.title || 'Parent Task'
    });
    setShowConfirmationModal(true);
  };

  const handleRemoveMilestone = (milestoneId: string) => {
    const milestone = relations.milestones.find((m: any) => m.id === milestoneId);
    setConfirmationAction({
      type: 'milestone',
      id: milestoneId,
      title: milestone?.title || 'Milestone'
    });
    setShowConfirmationModal(true);
  };

  // Confirmation handlers
  const handleConfirmDelete = async () => {
    if (!confirmationAction) return;
    
    try {
      let relationType: 'EPIC' | 'STORY' | 'MILESTONE' | 'PARENT_TASK';
      switch (confirmationAction.type) {
        case 'epic':
          relationType = 'EPIC';
          break;
        case 'story':
          relationType = 'STORY';
          break;
        case 'parentTask':
          relationType = 'PARENT_TASK';
          break;
        case 'milestone':
          relationType = 'MILESTONE';
          break;
        default:
          return;
      }
      
      await relationsApi.removeRelation(task.id, confirmationAction.id, relationType);
      await loadRelations();
      
    } catch (error) {
      console.error("Failed to remove relation:", error);
    }
    
    setShowConfirmationModal(false);
    setConfirmationAction(null);
  };

  const handleCancelDelete = () => {
    setShowConfirmationModal(false);
    setConfirmationAction(null);
  };

  if (isLoading) {
    return (
      <Card>
        <CardHeader>
          <CardTitle className="flex items-center gap-2">
            <LinkIcon className="h-5 w-5" />
            Relations
          </CardTitle>
        </CardHeader>
        <CardContent>
          <div className="text-center py-4 text-muted-foreground">
            Loading relations...
          </div>
        </CardContent>
      </Card>
    );
  }

  return (
    <div className="space-y-6">
      <Card>
        <CardHeader>
          <CardTitle className="flex items-center gap-2">
            <LinkIcon className="h-5 w-5" />
            Relations
          </CardTitle>
        </CardHeader>
        <CardContent className="space-y-4">
          {/* Milestones */}
          <div>
<<<<<<< HEAD
            <div className="flex items-center gap-2 mb-2">
              <h4 className="text-sm font-medium">Milestones ({relations.milestones?.length || 0})</h4>
              {canEdit && (
                <Button
                  variant="ghost"
                  size="sm"
                  className="h-5 w-5 p-0 text-muted-foreground hover:text-foreground"
                  onClick={() => setShowAddMilestoneModal(true)}
                >
                  <Plus className="h-3 w-3" />
                </Button>
              )}
            </div>
            {relations.milestones && relations.milestones.length > 0 ? (
              <div className="space-y-2">
                {relations.milestones.map((milestone: any) => (
                  <RelationItem
                    key={milestone.id}
                    title={milestone.title}
                    type="milestone"
                    status={milestone.status}
                    href={currentWorkspace ? `/${currentWorkspace.id}/milestones/${milestone.id}` : "#"}
                    onRemove={() => handleRemoveMilestone(milestone.id)}
                    canRemove={canEdit}
                  />
                ))}
              </div>
=======
            <h4 className="text-sm font-medium mb-2">Milestone</h4>
            {task.milestone ? (
              <RelationItem
                title={task.milestone.title}
                type="milestone"
                href={currentWorkspace ? 
                  (currentWorkspace.slug && task.milestone.issueKey 
                    ? `/${currentWorkspace.slug}/milestones/${task.milestone.issueKey}`
                    : `/${currentWorkspace.id}/milestones/${task.milestoneId}`
                  ) : "#"}
              />
            ) : (
              <div className="text-sm text-muted-foreground italic">
                No milestone linked
              </div>
            )}
          </div>

          {/* Epic */}
          <div>
            <h4 className="text-sm font-medium mb-2">Epic</h4>
            {task.epic ? (
              <RelationItem
                title={task.epic.title}
                type="epic"
                href={currentWorkspace ? 
                  (currentWorkspace.slug && task.epic.issueKey 
                    ? `/${currentWorkspace.slug}/epics/${task.epic.issueKey}`
                    : `/${currentWorkspace.id}/epics/${task.epicId}`
                  ) : "#"}
              />
>>>>>>> a1f1e9dc
            ) : (
              <div className="text-sm text-muted-foreground italic">
                No milestones linked
              </div>
            )}
          </div>

          {/* Epics */}
          <div>
<<<<<<< HEAD
            <div className="flex items-center gap-2 mb-2">
              <h4 className="text-sm font-medium">Epics ({relations.epics?.length || 0})</h4>
              {canEdit && (
                <Button
                  variant="ghost"
                  size="sm"
                  className="h-5 w-5 p-0 text-muted-foreground hover:text-foreground"
                  onClick={() => setShowAddEpicModal(true)}
                >
                  <Plus className="h-3 w-3" />
                </Button>
              )}
            </div>
            {relations.epics && relations.epics.length > 0 ? (
              <div className="space-y-2">
                {relations.epics.map((epic: any) => (
                  <RelationItem
                    key={epic.id}
                    title={epic.title}
                    type="epic"
                    issueKey={epic.issueKey}
                    status={epic.status}
                    href={currentWorkspace ? `/${currentWorkspace.id}/epics/${epic.id}` : "#"}
                    onRemove={() => handleRemoveEpic(epic.id)}
                    canRemove={canEdit}
                  />
                ))}
              </div>
=======
            <h4 className="text-sm font-medium mb-2">Story</h4>
            {task.story ? (
              <RelationItem
                title={task.story.title}
                type="story"
                href={currentWorkspace ? 
                  (currentWorkspace.slug && task.story.issueKey 
                    ? `/${currentWorkspace.slug}/stories/${task.story.issueKey}`
                    : `/${currentWorkspace.id}/stories/${task.storyId}`
                  ) : "#"}
              />
>>>>>>> a1f1e9dc
            ) : (
              <div className="text-sm text-muted-foreground italic">
                No epics linked
              </div>
            )}
          </div>

          {/* Stories */}
          <div>
<<<<<<< HEAD
            <div className="flex items-center gap-2 mb-2">
              <h4 className="text-sm font-medium">Stories ({relations.stories?.length || 0})</h4>
              {canEdit && (
                <Button
                  variant="ghost"
                  size="sm"
                  className="h-5 w-5 p-0 text-muted-foreground hover:text-foreground"
                  onClick={() => setShowAddStoryModal(true)}
                >
                  <Plus className="h-3 w-3" />
                </Button>
              )}
            </div>
            {relations.stories && relations.stories.length > 0 ? (
              <div className="space-y-2">
                {relations.stories.map((story: any) => (
                  <RelationItem
                    key={story.id}
                    title={story.title}
                    type="story"
                    issueKey={story.issueKey}
                    status={story.status}
                    href={currentWorkspace ? `/${currentWorkspace.id}/stories/${story.id}` : "#"}
                    onRemove={() => handleRemoveStory(story.id)}
                    canRemove={canEdit}
                  />
                ))}
              </div>
=======
            <h4 className="text-sm font-medium mb-2">Parent Task</h4>
            {task.parentTask ? (
              <RelationItem
                title={task.parentTask.title}
                type="task"
                issueKey={task.parentTask.issueKey}
                href={currentWorkspace ? 
                  (currentWorkspace.slug && task.parentTask.issueKey 
                    ? `/${currentWorkspace.slug}/tasks/${task.parentTask.issueKey}`
                    : `/${currentWorkspace.id}/tasks/${task.parentTaskId}`
                  ) : "#"}
              />
>>>>>>> a1f1e9dc
            ) : (
              <div className="text-sm text-muted-foreground italic">
                No stories linked
              </div>
            )}
          </div>

          {/* Parent Tasks */}
          <div>
            <div className="flex items-center gap-2 mb-2">
              <h4 className="text-sm font-medium">Parent Tasks ({relations.parentTasks?.length || 0})</h4>
              {canEdit && (
                <Button
                  variant="ghost"
                  size="sm"
                  className="h-5 w-5 p-0 text-muted-foreground hover:text-foreground"
                  onClick={() => setShowAddParentTaskModal(true)}
                >
                  <Plus className="h-3 w-3" />
                </Button>
              )}
            </div>
            {relations.parentTasks && relations.parentTasks.length > 0 ? (
              <div className="space-y-2">
                {relations.parentTasks.map((parentTask: any) => (
                  <RelationItem
                    key={parentTask.id}
                    title={parentTask.title}
                    type="task"
<<<<<<< HEAD
                    issueKey={parentTask.issueKey}
                    status={parentTask.status}
                    href={currentWorkspace ? `/${currentWorkspace.id}/tasks/${parentTask.id}` : "#"}
                    onRemove={() => handleRemoveParentTask(parentTask.id)}
                    canRemove={canEdit}
=======
                    issueKey={subtask.issueKey}
                    status={subtask.status}
                    href={currentWorkspace ? 
                      (currentWorkspace.slug && subtask.issueKey 
                        ? `/${currentWorkspace.slug}/tasks/${subtask.issueKey}`
                        : `/${currentWorkspace.id}/tasks/${subtask.id}`
                      ) : "#"}
>>>>>>> a1f1e9dc
                  />
                ))}
              </div>
            ) : (
              <div className="text-sm text-muted-foreground italic">
                No parent tasks linked
              </div>
            )}
          </div>
        </CardContent>
      </Card>

      {/* Modals */}
      <AddEpicModal
        isOpen={showAddEpicModal}
        onClose={() => setShowAddEpicModal(false)}
        onAddEpic={handleAddEpic}
        onAddMultipleEpics={handleAddMultipleEpics}
        currentEpicIds={relations.epics?.map((epic: any) => epic.id) || []}
      />
      
      <AddStoryModal
        isOpen={showAddStoryModal}
        onClose={() => setShowAddStoryModal(false)}
        onAddStory={handleAddStory}
        onAddMultipleStories={handleAddMultipleStories}
        currentStoryIds={relations.stories?.map((story: any) => story.id) || []}
      />
      
      <AddParentTaskModal
        isOpen={showAddParentTaskModal}
        onClose={() => setShowAddParentTaskModal(false)}
        onAddParentTask={handleAddParentTask}
        onAddMultipleParentTasks={handleAddMultipleParentTasks}
        currentTaskId={task.id}
        currentParentTaskIds={relations.parentTasks?.map((parentTask: any) => parentTask.id) || []}
      />

      <AddMilestoneModal
        isOpen={showAddMilestoneModal}
        onClose={() => setShowAddMilestoneModal(false)}
        onAddMilestone={handleAddMilestone}
        onAddMultipleMilestones={handleAddMultipleMilestones}
        currentMilestoneIds={relations.milestones?.map((milestone: any) => milestone.id) || []}
      />

      {/* Confirmation Modal */}
      <ConfirmationModal
        isOpen={showConfirmationModal}
        onClose={handleCancelDelete}
        onConfirm={handleConfirmDelete}
        title="Remove Relation"
        message={
          <div>
            Are you sure you want to remove the relation to{' '}
            <strong>"{confirmationAction?.title}"</strong>?
            <br />
            <br />
            This action cannot be undone.
          </div>
        }
        confirmText="Remove"
        cancelText="Cancel"
        variant="destructive"
      />
    </div>
  );
}

// Other relation components remain the same...
interface EpicRelationsProps {
  epic: any;
}

export function EpicRelations({ epic }: EpicRelationsProps) {
  const { currentWorkspace } = useWorkspace();

  return (
    <div className="space-y-6">
      <Card>
        <CardHeader>
          <CardTitle className="flex items-center gap-2">
            <LinkIcon className="h-5 w-5" />
            Relations
          </CardTitle>
        </CardHeader>
        <CardContent className="space-y-4">
          {/* Milestone */}
          <div>
            <h4 className="text-sm font-medium mb-2">Milestone</h4>
            {epic.milestone ? (
              <RelationItem
                title={epic.milestone.title}
                type="milestone"
                href={currentWorkspace ? 
                  (currentWorkspace.slug && epic.milestone.issueKey 
                    ? `/${currentWorkspace.slug}/milestones/${epic.milestone.issueKey}`
                    : `/${currentWorkspace.id}/milestones/${epic.milestoneId}`
                  ) : "#"}
              />
            ) : (
              <div className="text-sm text-muted-foreground italic">
                No milestone linked
              </div>
            )}
          </div>

          {/* Stories */}
          <div>
            <h4 className="text-sm font-medium mb-2">Stories ({epic.stories?.length || 0})</h4>
            {epic.stories && epic.stories.length > 0 ? (
              <div className="space-y-2">
                {epic.stories.map((story: any) => (
                  <RelationItem
                    key={story.id}
                    title={story.title}
                    type="story"
                    status={story.status}
                    href={currentWorkspace ? 
                      (currentWorkspace.slug && story.issueKey 
                        ? `/${currentWorkspace.slug}/stories/${story.issueKey}`
                        : `/${currentWorkspace.id}/stories/${story.id}`
                      ) : "#"}
                  />
                ))}
              </div>
            ) : (
              <div className="text-sm text-muted-foreground italic">
                No stories linked
              </div>
            )}
          </div>

          {/* Tasks */}
          <div>
            <h4 className="text-sm font-medium mb-2">Tasks ({epic.tasks?.length || 0})</h4>
            {epic.tasks && epic.tasks.length > 0 ? (
              <div className="space-y-2">
                {epic.tasks.map((task: any) => (
                  <RelationItem
                    key={task.id}
                    title={task.title}
                    type="task"
                    issueKey={task.issueKey}
                    status={task.status}
                    href={currentWorkspace ? 
                      (currentWorkspace.slug && task.issueKey 
                        ? `/${currentWorkspace.slug}/tasks/${task.issueKey}`
                        : `/${currentWorkspace.id}/tasks/${task.id}`
                      ) : "#"}
                  />
                ))}
              </div>
            ) : (
              <div className="text-sm text-muted-foreground italic">
                No tasks linked
              </div>
            )}
          </div>
        </CardContent>
      </Card>
    </div>
  );
}

interface StoryRelationsProps {
  story: any;
}

export function StoryRelations({ story }: StoryRelationsProps) {
  const { currentWorkspace } = useWorkspace();

  return (
    <div className="space-y-6">
      <Card>
        <CardHeader>
          <CardTitle className="flex items-center gap-2">
            <LinkIcon className="h-5 w-5" />
            Relations
          </CardTitle>
        </CardHeader>
        <CardContent className="space-y-4">
          {/* Epic */}
          <div>
            <h4 className="text-sm font-medium mb-2">Epic</h4>
            {story.epic ? (
              <RelationItem
                title={story.epic.title}
                type="epic"
                href={currentWorkspace ? 
                  (currentWorkspace.slug && story.epic.issueKey 
                    ? `/${currentWorkspace.slug}/epics/${story.epic.issueKey}`
                    : `/${currentWorkspace.id}/epics/${story.epicId}`
                  ) : "#"}
              />
            ) : (
              <div className="text-sm text-muted-foreground italic">
                No epic linked
              </div>
            )}
          </div>

          {/* Tasks */}
          <div>
            <h4 className="text-sm font-medium mb-2">Tasks ({story.tasks?.length || 0})</h4>
            {story.tasks && story.tasks.length > 0 ? (
              <div className="space-y-2">
                {story.tasks.map((task: any) => (
                  <RelationItem
                    key={task.id}
                    title={task.title}
                    type="task"
                    issueKey={task.issueKey}
                    status={task.status}
                    href={currentWorkspace ? 
                      (currentWorkspace.slug && task.issueKey 
                        ? `/${currentWorkspace.slug}/tasks/${task.issueKey}`
                        : `/${currentWorkspace.id}/tasks/${task.id}`
                      ) : "#"}
                  />
                ))}
              </div>
            ) : (
              <div className="text-sm text-muted-foreground italic">
                No tasks linked
              </div>
            )}
          </div>
        </CardContent>
      </Card>
    </div>
  );
}

interface MilestoneRelationsProps {
  milestone: any;
}

export function MilestoneRelations({ milestone }: MilestoneRelationsProps) {
  const { currentWorkspace } = useWorkspace();

  return (
    <div className="space-y-6">
      <Card>
        <CardHeader>
          <CardTitle className="flex items-center gap-2">
            <LinkIcon className="h-5 w-5" />
            Relations
          </CardTitle>
        </CardHeader>
        <CardContent className="space-y-4">
          {/* Epics */}
          <div>
            <h4 className="text-sm font-medium mb-2">Epics ({milestone.epics?.length || 0})</h4>
            {milestone.epics && milestone.epics.length > 0 ? (
              <div className="space-y-2">
                {milestone.epics.map((epic: any) => (
                  <RelationItem
                    key={epic.id}
                    title={epic.title}
                    type="epic"
                    status={epic.status}
                    href={currentWorkspace ? 
                      (currentWorkspace.slug && epic.issueKey 
                        ? `/${currentWorkspace.slug}/epics/${epic.issueKey}`
                        : `/${currentWorkspace.id}/epics/${epic.id}`
                      ) : "#"}
                  />
                ))}
              </div>
            ) : (
              <div className="text-sm text-muted-foreground italic">
                No epics linked
              </div>
            )}
          </div>

          {/* Stories (through epics) */}
          <div>
            <h4 className="text-sm font-medium mb-2">Stories</h4>
            {milestone.epics && milestone.epics.some((epic: any) => epic.stories?.length > 0) ? (
              <div className="space-y-2">
                {milestone.epics.flatMap((epic: any) => 
                  epic.stories?.map((story: any) => (
                    <RelationItem
                      key={story.id}
                      title={`${story.title} (via ${epic.title})`}
                      type="story"
                      status={story.status}
                      href={currentWorkspace ? 
                        (currentWorkspace.slug && story.issueKey 
                          ? `/${currentWorkspace.slug}/stories/${story.issueKey}`
                          : `/${currentWorkspace.id}/stories/${story.id}`
                        ) : "#"}
                    />
                  )) || []
                )}
              </div>
            ) : (
              <div className="text-sm text-muted-foreground italic">
                No stories linked
              </div>
            )}
          </div>

          {/* Tasks (through epics) */}
          <div>
            <h4 className="text-sm font-medium mb-2">Tasks</h4>
            {milestone.epics && milestone.epics.some((epic: any) => epic.tasks?.length > 0) ? (
              <div className="space-y-2">
                {milestone.epics.flatMap((epic: any) => 
                  epic.tasks?.map((task: any) => (
                    <RelationItem
                      key={task.id}
                      title={`${task.title} (via ${epic.title})`}
                      type="task"
                      issueKey={task.issueKey}
                      status={task.status}
                      href={currentWorkspace ? 
                        (currentWorkspace.slug && task.issueKey 
                          ? `/${currentWorkspace.slug}/tasks/${task.issueKey}`
                          : `/${currentWorkspace.id}/tasks/${task.id}`
                        ) : "#"}
                    />
                  )) || []
                )}
              </div>
            ) : (
              <div className="text-sm text-muted-foreground italic">
                No tasks linked
              </div>
            )}
          </div>
        </CardContent>
      </Card>
    </div>
  );
}

// Main Relations component that renders the appropriate relations based on item type
interface RelationsSectionProps {
  itemType: 'task' | 'epic' | 'story' | 'milestone';
  itemData: any;
  onUpdateRelations?: (updatedItem: any) => void;
  canEdit?: boolean;
}

export function RelationsSection({ itemType, itemData, onUpdateRelations, canEdit = true }: RelationsSectionProps) {
  switch (itemType) {
    case 'task':
      return <TaskRelations task={itemData} onUpdateRelations={onUpdateRelations} canEdit={canEdit} />;
    case 'epic':
      return <EpicRelations epic={itemData} />;
    case 'story':
      return <StoryRelations story={itemData} />;
    case 'milestone':
      return <MilestoneRelations milestone={itemData} />;
    default:
      return null;
  }
}<|MERGE_RESOLUTION|>--- conflicted
+++ resolved
@@ -320,7 +320,7 @@
         <CardContent className="space-y-4">
           {/* Milestones */}
           <div>
-<<<<<<< HEAD
+
             <div className="flex items-center gap-2 mb-2">
               <h4 className="text-sm font-medium">Milestones ({relations.milestones?.length || 0})</h4>
               {canEdit && (
@@ -335,9 +335,11 @@
               )}
             </div>
             {relations.milestones && relations.milestones.length > 0 ? (
+
               <div className="space-y-2">
                 {relations.milestones.map((milestone: any) => (
                   <RelationItem
+
                     key={milestone.id}
                     title={milestone.title}
                     type="milestone"
@@ -345,42 +347,10 @@
                     href={currentWorkspace ? `/${currentWorkspace.id}/milestones/${milestone.id}` : "#"}
                     onRemove={() => handleRemoveMilestone(milestone.id)}
                     canRemove={canEdit}
+
                   />
                 ))}
               </div>
-=======
-            <h4 className="text-sm font-medium mb-2">Milestone</h4>
-            {task.milestone ? (
-              <RelationItem
-                title={task.milestone.title}
-                type="milestone"
-                href={currentWorkspace ? 
-                  (currentWorkspace.slug && task.milestone.issueKey 
-                    ? `/${currentWorkspace.slug}/milestones/${task.milestone.issueKey}`
-                    : `/${currentWorkspace.id}/milestones/${task.milestoneId}`
-                  ) : "#"}
-              />
-            ) : (
-              <div className="text-sm text-muted-foreground italic">
-                No milestone linked
-              </div>
-            )}
-          </div>
-
-          {/* Epic */}
-          <div>
-            <h4 className="text-sm font-medium mb-2">Epic</h4>
-            {task.epic ? (
-              <RelationItem
-                title={task.epic.title}
-                type="epic"
-                href={currentWorkspace ? 
-                  (currentWorkspace.slug && task.epic.issueKey 
-                    ? `/${currentWorkspace.slug}/epics/${task.epic.issueKey}`
-                    : `/${currentWorkspace.id}/epics/${task.epicId}`
-                  ) : "#"}
-              />
->>>>>>> a1f1e9dc
             ) : (
               <div className="text-sm text-muted-foreground italic">
                 No milestones linked
@@ -390,7 +360,6 @@
 
           {/* Epics */}
           <div>
-<<<<<<< HEAD
             <div className="flex items-center gap-2 mb-2">
               <h4 className="text-sm font-medium">Epics ({relations.epics?.length || 0})</h4>
               {canEdit && (
@@ -419,19 +388,6 @@
                   />
                 ))}
               </div>
-=======
-            <h4 className="text-sm font-medium mb-2">Story</h4>
-            {task.story ? (
-              <RelationItem
-                title={task.story.title}
-                type="story"
-                href={currentWorkspace ? 
-                  (currentWorkspace.slug && task.story.issueKey 
-                    ? `/${currentWorkspace.slug}/stories/${task.story.issueKey}`
-                    : `/${currentWorkspace.id}/stories/${task.storyId}`
-                  ) : "#"}
-              />
->>>>>>> a1f1e9dc
             ) : (
               <div className="text-sm text-muted-foreground italic">
                 No epics linked
@@ -441,7 +397,6 @@
 
           {/* Stories */}
           <div>
-<<<<<<< HEAD
             <div className="flex items-center gap-2 mb-2">
               <h4 className="text-sm font-medium">Stories ({relations.stories?.length || 0})</h4>
               {canEdit && (
@@ -470,20 +425,6 @@
                   />
                 ))}
               </div>
-=======
-            <h4 className="text-sm font-medium mb-2">Parent Task</h4>
-            {task.parentTask ? (
-              <RelationItem
-                title={task.parentTask.title}
-                type="task"
-                issueKey={task.parentTask.issueKey}
-                href={currentWorkspace ? 
-                  (currentWorkspace.slug && task.parentTask.issueKey 
-                    ? `/${currentWorkspace.slug}/tasks/${task.parentTask.issueKey}`
-                    : `/${currentWorkspace.id}/tasks/${task.parentTaskId}`
-                  ) : "#"}
-              />
->>>>>>> a1f1e9dc
             ) : (
               <div className="text-sm text-muted-foreground italic">
                 No stories linked
@@ -513,21 +454,11 @@
                     key={parentTask.id}
                     title={parentTask.title}
                     type="task"
-<<<<<<< HEAD
                     issueKey={parentTask.issueKey}
                     status={parentTask.status}
                     href={currentWorkspace ? `/${currentWorkspace.id}/tasks/${parentTask.id}` : "#"}
                     onRemove={() => handleRemoveParentTask(parentTask.id)}
                     canRemove={canEdit}
-=======
-                    issueKey={subtask.issueKey}
-                    status={subtask.status}
-                    href={currentWorkspace ? 
-                      (currentWorkspace.slug && subtask.issueKey 
-                        ? `/${currentWorkspace.slug}/tasks/${subtask.issueKey}`
-                        : `/${currentWorkspace.id}/tasks/${subtask.id}`
-                      ) : "#"}
->>>>>>> a1f1e9dc
                   />
                 ))}
               </div>
