"use client"

import * as React from "react"
import {
  ChevronDownIcon,
  ChevronLeftIcon,
  ChevronRightIcon,
} from "lucide-react"
<<<<<<< HEAD
import { DayButton, DayPicker } from "react-day-picker"
=======
import { DayButton, DayPicker, getDefaultClassNames } from "react-day-picker"
>>>>>>> 2900980c

import { cn } from "@/lib/utils"
import { Button, buttonVariants } from "@/components/ui/button"

function Calendar({
  className,
  classNames,
  showOutsideDays = true,
  captionLayout = "label",
  buttonVariant = "ghost",
  formatters,
  components,
  ...props
}: React.ComponentProps<typeof DayPicker> & {
  buttonVariant?: React.ComponentProps<typeof Button>["variant"]
}) {
<<<<<<< HEAD
=======
  const defaultClassNames = getDefaultClassNames()
>>>>>>> 2900980c

  return (
    <DayPicker
      showOutsideDays={showOutsideDays}
      className={cn(
        "bg-background group/calendar p-3 [--cell-size:theme(spacing.8)] [[data-slot=card-content]_&]:bg-transparent [[data-slot=popover-content]_&]:bg-transparent",
        String.raw`rtl:**:[.rdp-button\_next>svg]:rotate-180`,
        String.raw`rtl:**:[.rdp-button\_previous>svg]:rotate-180`,
        className
      )}
      captionLayout={captionLayout}
      formatters={{
        formatMonthDropdown: (date) =>
          date.toLocaleString("default", { month: "short" }),
        ...formatters,
      }}
      classNames={{
        root: cn("w-fit", defaultClassNames.root),
        months: cn(
          "flex gap-4 flex-col md:flex-row relative",
          defaultClassNames.months
        ),
        month: cn("flex flex-col w-full gap-4", defaultClassNames.month),
        nav: cn(
          "flex items-center gap-1 w-full absolute top-0 inset-x-0 justify-between dark:border-none dark:bg-transparent dark:backdrop-blur-none",
          defaultClassNames.nav
        ),
        button_previous: cn(
          buttonVariants({ variant: buttonVariant }),
          "w-[var(--cell-size)] h-[var(--cell-size)] aria-disabled:opacity-50 p-0 select-none",
          defaultClassNames.button_previous
        ),
        button_next: cn(
          buttonVariants({ variant: buttonVariant }),
          "w-[var(--cell-size)] h-[var(--cell-size)] aria-disabled:opacity-50 p-0 select-none",
          defaultClassNames.button_next
        ),
        month_caption: cn(
          "flex items-center justify-center h-[var(--cell-size)] w-full px-[var(--cell-size)]",
          defaultClassNames.month_caption
        ),
        dropdowns: cn(
          "w-full flex items-center text-sm font-medium justify-center h-(--cell-size) gap-1.5",
          defaultClassNames.dropdowns
        ),
        dropdown_root: cn(
          "relative has-focus:border-ring border border-input shadow-xs has-focus:ring-ring/50 has-focus:ring-[3px] rounded-md",
          defaultClassNames.dropdown_root
        ),
        dropdown: cn(
          "absolute bg-popover inset-0 opacity-0",
          defaultClassNames.dropdown
        ),
        caption_label: cn(
          "select-none font-medium",
          captionLayout === "label"
            ? "text-sm"
            : "rounded-md pl-2 pr-1 flex items-center gap-1 text-sm h-8 [&>svg]:text-muted-foreground [&>svg]:size-3.5",
          defaultClassNames.caption_label
        ),
        table: "w-full border-collapse",
        weekdays: cn("flex", defaultClassNames.weekdays),
        weekday: cn(
          "text-muted-foreground rounded-md flex-1 font-normal text-[0.8rem] select-none",
          defaultClassNames.weekday
        ),
        week: cn("flex w-full mt-2", defaultClassNames.week),
        week_number_header: cn(
          "select-none w-[var(--cell-size)]",
          defaultClassNames.week_number_header
        ),
        week_number: cn(
          "text-[0.8rem] select-none text-muted-foreground",
          defaultClassNames.week_number
        ),
        day: cn(
          "relative w-full h-full p-0 text-center [&:first-child[data-selected=true]_button]:rounded-l-md [&:last-child[data-selected=true]_button]:rounded-r-md group/day aspect-square select-none",
          defaultClassNames.day
        ),
        range_start: cn(
          "rounded-l-md bg-accent",
          defaultClassNames.range_start
        ),
        range_middle: cn("rounded-none", defaultClassNames.range_middle),
        range_end: cn("rounded-r-md bg-accent", defaultClassNames.range_end),
        today: cn(
          "bg-background text-accent-foreground rounded-md border border-primary",
          defaultClassNames.today
        ),
        outside: cn(
          "text-muted-foreground aria-selected:text-muted-foreground",
          defaultClassNames.outside
        ),
        disabled: cn(
          "text-muted-foreground opacity-50",
          defaultClassNames.disabled
        ),
        hidden: cn("invisible", defaultClassNames.hidden),
        ...classNames,
      }}
      components={{
        Root: ({ className, rootRef, ...props }) => {
          return (
            <div
              data-slot="calendar"
              ref={rootRef}
              className={cn(className)}
              {...props}
            />
          )
        },
        Chevron: ({ className, orientation, ...props }) => {
          if (orientation === "left") {
            return (
              <ChevronLeftIcon className={cn("size-4", className)} {...props} />
            )
          }

          if (orientation === "right") {
            return (
              <ChevronRightIcon
                className={cn("size-4", className)}
                {...props}
              />
            )
          }

          return (
            <ChevronDownIcon className={cn("size-4", className)} {...props} />
          )
        },
<<<<<<< HEAD
        DayButton: DayButton,
=======
        DayButton: CalendarDayButton,
>>>>>>> 2900980c
        WeekNumber: ({ children, ...props }) => {
          return (
            <td {...props}>
              <div className="flex size-(--cell-size) items-center justify-center text-center">
                {children}
              </div>
            </td>
          )
        },
        ...components,
      }}
      {...props}
    />
  )
}

function CalendarDayButton({
  className,
  day,
  modifiers,
  ...props
}: React.ComponentProps<typeof DayButton>) {
  const defaultClassNames = getDefaultClassNames()

  const ref = React.useRef<HTMLButtonElement>(null)
  React.useEffect(() => {
    if (modifiers.focused) ref.current?.focus()
  }, [modifiers.focused])

  return (
    <Button
      ref={ref}
      variant="ghost"
      size="icon"
      data-day={day.date.toLocaleDateString()}
      data-selected-single={
        modifiers.selected &&
        !modifiers.range_start &&
        !modifiers.range_end &&
        !modifiers.range_middle
      }
      data-range-start={modifiers.range_start}
      data-range-end={modifiers.range_end}
      data-range-middle={modifiers.range_middle}
      className={cn(
        "data-[selected-single=true]:bg-primary data-[selected-single=true]:text-primary-foreground data-[range-middle=true]:bg-accent data-[range-middle=true]:text-accent-foreground data-[range-start=true]:bg-primary data-[range-start=true]:text-primary-foreground data-[range-end=true]:bg-primary data-[range-end=true]:text-primary-foreground group-data-[focused=true]/day:border-ring group-data-[focused=true]/day:ring-ring/50 dark:hover:text-accent-foreground flex aspect-square size-auto w-full min-w-[var(--cell-size)] flex-col gap-1 leading-none font-normal group-data-[focused=true]/day:relative group-data-[focused=true]/day:z-10 group-data-[focused=true]/day:ring-[3px] data-[range-end=true]:rounded-md data-[range-end=true]:rounded-r-md data-[range-middle=true]:rounded-none data-[range-start=true]:rounded-md data-[range-start=true]:rounded-l-md [&>span]:text-xs [&>span]:opacity-70",
        defaultClassNames.day,
        className
      )}
      {...props}
    />
  )
}

export { Calendar, CalendarDayButton }<|MERGE_RESOLUTION|>--- conflicted
+++ resolved
@@ -6,11 +6,7 @@
   ChevronLeftIcon,
   ChevronRightIcon,
 } from "lucide-react"
-<<<<<<< HEAD
 import { DayButton, DayPicker } from "react-day-picker"
-=======
-import { DayButton, DayPicker, getDefaultClassNames } from "react-day-picker"
->>>>>>> 2900980c
 
 import { cn } from "@/lib/utils"
 import { Button, buttonVariants } from "@/components/ui/button"
@@ -27,10 +23,6 @@
 }: React.ComponentProps<typeof DayPicker> & {
   buttonVariant?: React.ComponentProps<typeof Button>["variant"]
 }) {
-<<<<<<< HEAD
-=======
-  const defaultClassNames = getDefaultClassNames()
->>>>>>> 2900980c
 
   return (
     <DayPicker
@@ -162,11 +154,7 @@
             <ChevronDownIcon className={cn("size-4", className)} {...props} />
           )
         },
-<<<<<<< HEAD
         DayButton: DayButton,
-=======
-        DayButton: CalendarDayButton,
->>>>>>> 2900980c
         WeekNumber: ({ children, ...props }) => {
           return (
             <td {...props}>
