--- conflicted
+++ resolved
@@ -62,11 +62,7 @@
           aria-label="Toggle Sidebar"
           aria-expanded={isCollapsed}
           onClick={toggleSidebar}
-<<<<<<< HEAD
-          className={`fixed top-1/2 -translate-y-1/2 z-50 hidden md:flex items-center justify-center bg-[#191919] hover:bg-[#2a2929] h-12 w-6 border-l border-t border-r border-b border-[#2a2929] transition-all duration-300 ease-in-out rounded-tr-md rounded-br-md  ${
-=======
-          className={`fixed top-1/2 -translate-y-1/2 z-50 hidden md:flex items-center justify-center bg-[#191919] hover:bg-[#2a2929] focus-visible:ring focus-visible:outline-none h-12 w-6 border-t border-r border-b border-[#2a2929] transition-all duration-300 ease-in-out rounded-tr-md rounded-br-md  ${
->>>>>>> 59e81cb4
+          className={`fixed top-1/2 -translate-y-1/2 z-50 hidden md:flex items-center justify-center bg-[#191919] hover:bg-[#2a2929] focus-visible:ring focus-visible:outline-none h-12 w-6 border-1 border-t border-r border-b border-[#2a2929] transition-all duration-300 ease-in-out rounded-tr-md rounded-br-md  ${
             isCollapsed 
               ? 'left-16'  // When collapsed
               : 'left-64' // When expanded
