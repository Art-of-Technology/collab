--- conflicted
+++ resolved
@@ -60,9 +60,7 @@
   hasWorkspaces,
   shouldShowSearch,
   userEmail,
-  userName,
-  userImage
-}: NavbarProps) {
+  userName}: NavbarProps) {
   const { data: session } = useSession();
   const router = useRouter();
   const { toast } = useToast();
@@ -77,7 +75,6 @@
   const { currentWorkspace } = useWorkspace();
 
   // Use Mention context for notifications
-<<<<<<< HEAD
   // Notifications hooks
   const { data: notifications = [], isLoading: notificationsLoading, refetch: refetchNotifications } = useNotificationsList(
     currentWorkspace?.id || "",
@@ -106,16 +103,6 @@
       console.error('Error marking all notifications as read:', error);
     }
   };
-=======
-  const {
-    notifications,
-    unreadCount,
-    markNotificationAsRead,
-    markAllNotificationsAsRead,
-    loading: notificationsLoading,
-    refetchNotifications
-  } = useMention();
->>>>>>> d6db4efb
 
   const handleSearch = (e: React.FormEvent<HTMLFormElement>) => {
     e.preventDefault();
@@ -125,15 +112,6 @@
     }
   };
 
-  const handleSignOut = async () => {
-    await signOut({ redirect: false });
-    toast({
-      title: "Signed out successfully",
-      description: "You have been signed out of your account",
-    });
-    router.push("/");
-    router.refresh();
-  };
 
   // Handle notification click - mark as read and navigate if needed
   const handleNotificationClick = async (id: string, url?: string) => {
@@ -161,7 +139,7 @@
 
   // Generate notification URL based on type
   const getNotificationUrl = (notification: any): string => {
-    const { type, postId, featureRequestId, taskId, epicId, storyId, milestoneId, leaveRequestId } = notification;
+    const { type, postId, featureRequestId, taskId, epicId, storyId, milestoneId } = notification;
     const workspaceId = currentWorkspace?.id;
 
     if (!workspaceId) {
@@ -172,11 +150,7 @@
       case 'post_mention':
       case 'post_comment':
       case 'post_reaction':
-<<<<<<< HEAD
       case 'post_comment_added':
-=======
-      case 'POST_COMMENT_ADDED':
->>>>>>> d6db4efb
         return postId ? `/${workspaceId}/posts/${postId}` : `/${workspaceId}/timeline`;
       case 'comment_mention':
       case 'comment_reply':
@@ -185,13 +159,8 @@
         // This might require fetching the comment details to get the post/feature ID
         // For now, linking to notifications as a fallback
         return postId ? `/${workspaceId}/posts/${postId}` : `/${workspaceId}/timeline`; // Placeholder, needs better logic
-<<<<<<< HEAD
       case 'task_comment_mention': // Added this case
       case 'task_status_changed':
-=======
-      case 'taskComment_mention': // Added this case
-      case 'TASK_STATUS_CHANGED':
->>>>>>> d6db4efb
         return taskId ? `/${workspaceId}/tasks/${taskId}` : `/${workspaceId}/tasks`;
       case 'feature_mention':
       case 'feature_comment':
@@ -207,11 +176,11 @@
         return storyId ? `/${workspaceId}/stories/${storyId}` : `/${workspaceId}/tasks`; // Assuming story detail page
       case 'milestone_mention':
         return milestoneId ? `/${workspaceId}/milestones/${milestoneId}` : `/${workspaceId}/tasks`; // Assuming milestone detail page
-      case 'LEAVE_REQUEST_STATUS_CHANGED':
-      case 'LEAVE_REQUEST_EDITED':
+      case 'leave_request_status_changed':
+      case 'leave_request_edited':
         return `/${workspaceId}/dashboard`;
-      case 'LEAVE_REQUEST_HR_ALERT':
-      case 'LEAVE_REQUEST_MANAGER_ALERT':
+      case 'leave_request_hr_alert':
+      case 'leave_request_manager_alert':
         return `/${workspaceId}/leave-management`;
       default:
         return `/${workspaceId}/timeline`;
@@ -230,28 +199,8 @@
   };
 
   // Render the avatar based on user data
-  const renderAvatar = () => {
-    if (userData?.useCustomAvatar) {
-      return <CustomAvatar user={userData} size="md" />;
-    }
-
-    // Use server-provided values with fallback to session values for SSR
-    const displayName = userName || session?.user?.name || '';
-    const displayImage = userImage || session?.user?.image;
-
-    return (
-      <Avatar className="h-6 w-6 sm:h-10 sm:w-10">
-        {displayImage ? (
-          <AvatarImage src={displayImage} alt={displayName || "User"} />
-        ) : (
-          <AvatarFallback className="text-[8px] sm:text-sm">{getInitials(displayName)}</AvatarFallback>
-        )}
-      </Avatar>
-    );
-  };
 
   // Calculate email to show in dropdown
-  const displayEmail = userEmail || session?.user?.email || '';
 
   return (
     <nav className="fixed top-0 left-0 right-0 z-50 bg-[#191919] border-b border-[#2a2929] h-16 shadow-md">
@@ -396,11 +345,7 @@
                         )}
                       </div>
 
-<<<<<<< HEAD
                       <ScrollArea>
-=======
-                      <ScrollArea className="h-80">
->>>>>>> d6db4efb
                         {notificationsLoading ? (
                           <div className="p-4 text-center text-muted-foreground text-sm">
                             Loading notifications...
@@ -427,13 +372,8 @@
                                   ) : (
                                     <Avatar className="h-8 w-8">
                                       <AvatarImage
-<<<<<<< HEAD
                                         src={notification.sender?.image || undefined}
                                         alt={notification.sender?.name || "User"}
-=======
-                                        src={notification.sender.image || undefined}
-                                        alt={notification.sender.name || "User"}
->>>>>>> d6db4efb
                                       />
                                       <AvatarFallback>
                                         {getInitials(notification.sender?.name || "U")}
@@ -520,7 +460,14 @@
               <DropdownMenu>
                 <DropdownMenuTrigger asChild>
                   <Button variant="ghost" size="icon" className="rounded-full overflow-hidden h-6 w-6 sm:h-10 sm:w-10">
-                    {renderAvatar()}
+                    {userData?.useCustomAvatar ? (
+                      <CustomAvatar user={userData} size="md" />
+                    ) : (
+                      <Avatar className="h-6 w-6 sm:h-10 sm:w-10">
+                        <AvatarImage src={userData?.image || undefined} alt={userData?.name || "User"} />
+                        <AvatarFallback className="text-[8px] sm:text-sm">{getInitials(userData?.name || "U")}</AvatarFallback>
+                      </Avatar>
+                    )}
                   </Button>
                 </DropdownMenuTrigger>
                 <DropdownMenuContent className="w-56 bg-[#1c1c1c] border-[#2a2929] text-gray-200" align="end" forceMount>
@@ -528,7 +475,7 @@
                     <div className="flex flex-col space-y-1">
                       <p className="text-sm font-medium leading-none">{userName || session?.user?.name}</p>
                       <p className="text-xs leading-none text-gray-400">
-                        {displayEmail}
+                        {userEmail || session?.user?.email || ''}
                       </p>
                     </div>
                   </DropdownMenuLabel>
@@ -549,7 +496,7 @@
                     </DropdownMenuItem>
                   </DropdownMenuGroup>
                   <DropdownMenuSeparator className="bg-[#2a2929]" />
-                  <DropdownMenuItem onClick={handleSignOut}>
+                  <DropdownMenuItem onClick={() => signOut({ redirect: false })}>
                     Sign out
                   </DropdownMenuItem>
                 </DropdownMenuContent>
