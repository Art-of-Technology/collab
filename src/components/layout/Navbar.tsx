"use client";

import { useState } from "react";
import Image from "next/image"
import Link from "next/link";
import { useRouter } from "next/navigation";
import { signOut, useSession } from "next-auth/react";
import {
  BellIcon,
  MagnifyingGlassIcon,
  Bars3Icon,
  /*SparklesIcon*/
} from "@heroicons/react/24/outline";
import { MessageCircle } from "lucide-react";
import { useToast } from "@/hooks/use-toast";
import { Button } from "@/components/ui/button";
import { Input } from "@/components/ui/input";
import { Avatar, AvatarImage, AvatarFallback } from "@/components/ui/avatar";
import {
  DropdownMenu,
  DropdownMenuContent,
  DropdownMenuGroup,
  DropdownMenuItem,
  DropdownMenuLabel,
  DropdownMenuSeparator,
  DropdownMenuTrigger,
} from "@/components/ui/dropdown-menu";
import {
  Dialog,
  DialogContent,
  DialogHeader,
  DialogTitle,
  DialogTrigger,
} from "@/components/ui/dialog";
import {
  Popover,
  PopoverContent,
  PopoverTrigger,
} from "@/components/ui/popover";
import { ScrollArea } from "@/components/ui/scroll-area";
import { CustomAvatar } from "@/components/ui/custom-avatar";
import { useUiContext } from "@/context/UiContext";
import { useSidebar } from "@/components/providers/SidebarProvider";
import { useMention } from "@/context/MentionContext";
import { useCurrentUser } from "@/hooks/queries/useUser";
import { formatDistanceToNow } from "date-fns";
import { CollabText } from "@/components/ui/collab-text";
import { MarkdownContent } from "@/components/ui/markdown-content";
import { useWorkspace } from "@/context/WorkspaceContext";

interface NavbarProps {
  hasWorkspaces: boolean;
  shouldShowSearch: boolean;
  userEmail?: string;
  userName?: string;
  userImage?: string;
}

export default function Navbar({
  hasWorkspaces,
  shouldShowSearch,
  userEmail,
  userName,
  userImage
}: NavbarProps) {
  const { data: session } = useSession();
  const router = useRouter();
  const { toast } = useToast();
  const { isChatOpen, toggleChat, /*isAssistantOpen, toggleAssistant*/ } = useUiContext();
  const { toggleSidebar } = useSidebar();
  const [searchQuery, setSearchQuery] = useState("");
  const [mobileSearchOpen, setMobileSearchOpen] = useState(false);
  const [showNotifications, setShowNotifications] = useState(false);
  
  // Use TanStack Query hook to fetch user data
  const { data: userData } = useCurrentUser();
  const { currentWorkspace } = useWorkspace();
  
  // Use Mention context for notifications
  const { 
    notifications, 
    unreadCount, 
    markNotificationAsRead, 
    markAllNotificationsAsRead,
    loading: notificationsLoading,
    refetchNotifications
  } = useMention();

  const handleSearch = (e: React.FormEvent<HTMLFormElement>) => {
    e.preventDefault();
    if (searchQuery.trim() && currentWorkspace?.id) {
      router.push(`/${currentWorkspace.id}/search?q=${encodeURIComponent(searchQuery.trim())}`);
      setMobileSearchOpen(false);
    }
  };

  const handleSignOut = async () => {
    await signOut({ redirect: false });
    toast({
      title: "Signed out successfully",
      description: "You have been signed out of your account",
    });
    router.push("/");
    router.refresh();
  };
  
  // Handle notification click - mark as read and navigate if needed
  const handleNotificationClick = async (id: string, url?: string) => {
    await markNotificationAsRead(id);
    
    if (url) {
      router.push(url);
    }
    
    // Close notifications popover on mobile
    if (window.innerWidth < 768) {
      setShowNotifications(false);
    }
  };
  
  // Format notification time
  const formatNotificationTime = (dateString: string): string => {
    try {
      return formatDistanceToNow(new Date(dateString), { addSuffix: true });
    } catch (error) {
      console.error('Error formatting notification time:', error);
      return 'recently';
    }
  };
  
  // Generate notification URL based on type
  const getNotificationUrl = (notification: any): string => {
    const { type, postId, featureRequestId, taskId, epicId, storyId, milestoneId } = notification;
    const workspaceId = currentWorkspace?.id;

    if (!workspaceId) {
      return '/welcome'; // Fallback if no workspace
    }

    switch (type) {
      case 'post_mention':
      case 'post_comment':
      case 'post_reaction':
        return postId ? `/${workspaceId}/posts/${postId}` : `/${workspaceId}/timeline`;
      case 'comment_mention':
      case 'comment_reply':
      case 'comment_reaction':
        // If commentId exists, try to link to the parent post/feature
        // This might require fetching the comment details to get the post/feature ID
        // For now, linking to notifications as a fallback
        return postId ? `/${workspaceId}/posts/${postId}` : `/${workspaceId}/timeline`; // Placeholder, needs better logic
      case 'taskComment_mention': // Added this case
        return taskId ? `/${workspaceId}/tasks/${taskId}` : `/${workspaceId}/tasks`;
      case 'feature_mention':
      case 'feature_comment':
      case 'feature_vote':
        return featureRequestId ? `/${workspaceId}/features/${featureRequestId}` : `/${workspaceId}/features`;
      case 'task_mention':
      case 'task_assigned':
      case 'task_status_change':
        return taskId ? `/${workspaceId}/tasks/${taskId}` : `/${workspaceId}/tasks`;
      case 'epic_mention':
        return epicId ? `/${workspaceId}/epics/${epicId}` : `/${workspaceId}/tasks`; // Assuming epic detail page
      case 'story_mention':
        return storyId ? `/${workspaceId}/stories/${storyId}` : `/${workspaceId}/tasks`; // Assuming story detail page
      case 'milestone_mention':
        return milestoneId ? `/${workspaceId}/milestones/${milestoneId}` : `/${workspaceId}/tasks`; // Assuming milestone detail page
      default:
        return `/${workspaceId}/timeline`;
    }
  };

  // Get user initials for avatar
  const getInitials = (name: string) => {
    if (!name) return "U";
    return name
      .split(" ")
      .map((n) => n[0])
      .join("")
      .toUpperCase()
      .substring(0, 2);
  };

  // Render the avatar based on user data
  const renderAvatar = () => {
    if (userData?.useCustomAvatar) {
      return <CustomAvatar user={userData} size="md" />;
    }

    // Use server-provided values with fallback to session values for SSR
    const displayName = userName || session?.user?.name || '';
    const displayImage = userImage || session?.user?.image;

    return (
      <Avatar className="h-6 w-6 sm:h-10 sm:w-10">
        {displayImage ? (
          <AvatarImage src={displayImage} alt={displayName || "User"} />
        ) : (
          <AvatarFallback className="text-[8px] sm:text-sm">{getInitials(displayName)}</AvatarFallback>
        )}
      </Avatar>
    );
  };

  // Calculate email to show in dropdown
  const displayEmail = userEmail || session?.user?.email || '';

  return (
<<<<<<< HEAD
    <nav className="fixed top-0 left-0 right-0 z-50 bg-[#090909] border-b border-[#1f1f1f] h-16 shadow-sm">
      <div className="h-full px-3 md:px-6 flex items-center justify-between">
        {/* Left section: Mobile menu + Logo */}
        <div className="flex items-center gap-3">
=======
    <nav className="fixed top-0 left-0 right-0 z-50 bg-[#191919] border-b border-[#2a2929] h-16 shadow-md">
      <div className="h-full px-2 md:px-4 flex items-center justify-between">
        {/* Left section: Mobile menu + search on mobile, Logo on desktop */}
        <div className="flex items-center gap-0">
>>>>>>> 88ad489d
          {/* Mobile menu toggle button - only on mobile */}
          <Button
            variant="ghost"
            size="icon"
            className="md:hidden text-gray-400 hover:bg-[#1f1f1f] hover:text-white h-8 w-8"
            onClick={toggleSidebar}
          >
            <Bars3Icon className="h-5 w-5" />
          </Button>

          {/* Logo */}
          <Link href="/" className="flex items-center">
            <Image src="/logo-v2.png" width={100} height={100} alt="Collab" className="h-7 w-auto" />
          </Link>
        </div>

        {/* Center section: Search */}
        <div className="flex-1 flex items-center justify-center px-4">
          {shouldShowSearch && (
            <>
              {/* Mobile search button */}
            <Dialog open={mobileSearchOpen} onOpenChange={setMobileSearchOpen}>
              <DialogTrigger asChild>
                <Button
                  variant="ghost"
                  size="icon"
<<<<<<< HEAD
                    className="md:hidden hover:bg-[#1f1f1f] text-gray-400 hover:text-white h-8 w-8"
=======
                  className="md:hidden hover:bg-[#1c1c1c] text-gray-400 -ml-1"
>>>>>>> 88ad489d
                >
                    <MagnifyingGlassIcon className="h-4 w-4" />
                </Button>
              </DialogTrigger>
                <DialogContent className="sm:max-w-md bg-[#090909] border-[#1f1f1f]">
                <DialogHeader>
                  <DialogTitle className="text-white">Search</DialogTitle>
                </DialogHeader>
                <form onSubmit={handleSearch} className="mt-2">
                  <div className="relative">
                      <MagnifyingGlassIcon className="absolute left-3 top-1/2 -translate-y-1/2 h-4 w-4 text-gray-400" />
                    <Input
                      type="search"
                      placeholder="Search..."
                        className="pl-10 bg-[#1f1f1f] border-[#2a2a2a] focus:border-[#22c55e] text-white placeholder-gray-500"
                      value={searchQuery}
                      onChange={(e) => setSearchQuery(e.target.value)}
                      autoFocus
                    />
                  </div>
                  <Button
                    type="submit"
                      className="mt-3 w-full bg-[#22c55e] hover:bg-[#16a34a] text-white"
                  >
                    Search
                  </Button>
                </form>
              </DialogContent>
            </Dialog>

          {/* Desktop search */}
              <div className="hidden md:block w-full max-w-md">
              <form onSubmit={handleSearch} className="relative">
                <div className="absolute left-3 top-1/2 transform -translate-y-1/2 w-4 h-4 flex items-center justify-center">
                  <MagnifyingGlassIcon className="h-4 w-4 text-gray-400" />
                </div>
                <Input
                  type="search"
                    placeholder="Search..."
                    className="pl-10 bg-[#1f1f1f] border-[#2a2a2a] focus:border-[#22c55e] text-white placeholder-gray-500 h-9"
                  value={searchQuery}
                  onChange={(e) => setSearchQuery(e.target.value)}
                />
              </form>
            </div>
            </>
          )}
        </div>

<<<<<<< HEAD
        {/* Right section: Notifications and chat */}
        <div className="flex items-center gap-1">
          {session && hasWorkspaces && (
=======
        {/* Right section: Notifications, chat, profile */}
        <div className="flex items-center gap-0">
          {session ? (
            <>
              {hasWorkspaces && (
>>>>>>> 88ad489d
                <>
                  {/* Notification bell with popover */}
                  <Popover open={showNotifications} onOpenChange={setShowNotifications}>
                    <PopoverTrigger asChild>
                      <Button 
                        variant="ghost" 
                        size="icon" 
                    className="relative hover:bg-[#1f1f1f] text-gray-400 hover:text-white h-8 w-8"
                        onClick={() => refetchNotifications()}
                      >
                    <BellIcon className="h-4 w-4" />
                        {unreadCount > 0 && (
                      <span className="absolute -top-1 -right-1 flex h-4 w-4 items-center justify-center rounded-full bg-red-500 text-[10px] font-medium text-white">
                            {unreadCount > 9 ? '9+' : unreadCount}
                          </span>
                        )}
                      </Button>
                    </PopoverTrigger>
                <PopoverContent className="w-80 p-0 bg-[#090909] border-[#1f1f1f]" align="end" alignOffset={-5} forceMount>
                  <div className="flex items-center justify-between p-3 border-b border-[#1f1f1f]">
                    <h3 className="font-medium text-white">Notifications</h3>
                        {unreadCount > 0 && (
                          <Button 
                            variant="ghost" 
                            size="sm" 
                        className="text-xs h-7 px-2 text-gray-400 hover:text-white hover:bg-[#1f1f1f]" 
                            onClick={() => markAllNotificationsAsRead()}
                          >
                            Mark all as read
                          </Button>
                        )}
                      </div>
                      
                      <ScrollArea className="h-80">
                        {notificationsLoading ? (
                      <div className="p-4 text-center text-gray-400 text-sm">
                            Loading notifications...
                          </div>
                        ) : notifications.length === 0 ? (
                      <div className="p-4 text-center text-gray-400 text-sm">
                            No notifications yet
                          </div>
                        ) : (
                          <div className="flex flex-col">
                            {notifications.map(notification => {
                              const url = getNotificationUrl(notification);
                              const isHtmlContent = /<[^>]+>/.test(notification.content);
                              return (
                                <div 
                                  key={notification.id}
                              className={`flex items-start gap-3 p-3 hover:bg-[#1f1f1f] cursor-pointer border-b border-[#1f1f1f] ${!notification.read ? 'bg-[#22c55e]/5' : ''}`}
                                  onClick={() => handleNotificationClick(notification.id, url)}
                                >
                                  {/* Sender Avatar */}
                                  {notification.sender.useCustomAvatar ? (
                                    <CustomAvatar user={notification.sender} size="sm" />
                                  ) : (
                                    <Avatar className="h-8 w-8">
                                      <AvatarImage 
                                        src={notification.sender.image || undefined} 
                                        alt={notification.sender.name || "User"} 
                                      />
                                  <AvatarFallback className="bg-[#1f1f1f] text-white text-xs">
                                        {getInitials(notification.sender.name || "U")}
                                      </AvatarFallback>
                                    </Avatar>
                                  )}
                                  
                                  {/* Notification Content */}
                                  <div className="flex-1 space-y-1">
                                    <p className="text-sm">
                                  <span className="font-medium text-white">{notification.sender.name}</span>
                                      {' '}
                                  <span className="text-gray-400">
                                        {isHtmlContent ? (
                                          <MarkdownContent
                                            htmlContent={notification.content}
                                            className="inline text-sm"
                                            asSpan={true}
                                          />
                                        ) : (
                                          <CollabText
                                            content={notification.content}
                                            small
                                            asSpan
                                          />
                                        )}
                                      </span>
                                    </p>
                                <p className="text-xs text-gray-500">
                                      {formatNotificationTime(notification.createdAt)}
                                    </p>
                                  </div>
                                  
                                  {/* Read Indicator */}
                                  {!notification.read && (
                                <div className="h-2 w-2 rounded-full bg-[#22c55e] mt-1.5" />
                                  )}
                                </div>
                              );
                            })}
                          </div>
                        )}
                      </ScrollArea>
                    </PopoverContent>
                  </Popover>

                  {/* Chat toggle button */}
                  <Button
                    variant="ghost"
                    size="icon"
<<<<<<< HEAD
                className="relative hover:bg-[#1f1f1f] text-gray-400 hover:text-white h-8 w-8"
=======
                    className="relative hover:bg-[#1c1c1c] text-gray-400 -ml-1"
>>>>>>> 88ad489d
                    onClick={toggleChat}
                  >
                <MessageCircle className="h-4 w-4" />
                    {isChatOpen && (
                  <span className="absolute -bottom-1 -right-1 bg-[#22c55e] rounded-full w-2 h-2" />
                    )}
                  </Button>
                </>
              )}

<<<<<<< HEAD
          {!session && (
            <Button 
              variant="outline" 
              className="border-[#1f1f1f] hover:bg-[#1f1f1f] text-gray-300 hover:text-white h-8 px-3 text-sm"
              asChild
            >
              <Link href="/login">Sign In</Link>
=======
              {/* Profile dropdown */}
              <DropdownMenu>
                <DropdownMenuTrigger asChild>
                  <Button variant="ghost" size="icon" className="rounded-full overflow-hidden h-6 w-6 sm:h-10 sm:w-10">
                    {renderAvatar()}
>>>>>>> 88ad489d
                  </Button>
          )}
        </div>
      </div>
    </nav>
  );
} <|MERGE_RESOLUTION|>--- conflicted
+++ resolved
@@ -206,17 +206,10 @@
   const displayEmail = userEmail || session?.user?.email || '';
 
   return (
-<<<<<<< HEAD
     <nav className="fixed top-0 left-0 right-0 z-50 bg-[#090909] border-b border-[#1f1f1f] h-16 shadow-sm">
       <div className="h-full px-3 md:px-6 flex items-center justify-between">
         {/* Left section: Mobile menu + Logo */}
         <div className="flex items-center gap-3">
-=======
-    <nav className="fixed top-0 left-0 right-0 z-50 bg-[#191919] border-b border-[#2a2929] h-16 shadow-md">
-      <div className="h-full px-2 md:px-4 flex items-center justify-between">
-        {/* Left section: Mobile menu + search on mobile, Logo on desktop */}
-        <div className="flex items-center gap-0">
->>>>>>> 88ad489d
           {/* Mobile menu toggle button - only on mobile */}
           <Button
             variant="ghost"
@@ -243,11 +236,7 @@
                 <Button
                   variant="ghost"
                   size="icon"
-<<<<<<< HEAD
-                    className="md:hidden hover:bg-[#1f1f1f] text-gray-400 hover:text-white h-8 w-8"
-=======
-                  className="md:hidden hover:bg-[#1c1c1c] text-gray-400 -ml-1"
->>>>>>> 88ad489d
+                  className="md:hidden hover:bg-[#1f1f1f] text-gray-400 hover:text-white h-8 w-8"
                 >
                     <MagnifyingGlassIcon className="h-4 w-4" />
                 </Button>
@@ -297,17 +286,11 @@
           )}
         </div>
 
-<<<<<<< HEAD
-        {/* Right section: Notifications and chat */}
+        {/* Right section: Notifications, chat, profile */}
         <div className="flex items-center gap-1">
-          {session && hasWorkspaces && (
-=======
-        {/* Right section: Notifications, chat, profile */}
-        <div className="flex items-center gap-0">
           {session ? (
             <>
               {hasWorkspaces && (
->>>>>>> 88ad489d
                 <>
                   {/* Notification bell with popover */}
                   <Popover open={showNotifications} onOpenChange={setShowNotifications}>
@@ -419,11 +402,7 @@
                   <Button
                     variant="ghost"
                     size="icon"
-<<<<<<< HEAD
-                className="relative hover:bg-[#1f1f1f] text-gray-400 hover:text-white h-8 w-8"
-=======
-                    className="relative hover:bg-[#1c1c1c] text-gray-400 -ml-1"
->>>>>>> 88ad489d
+                    className="relative hover:bg-[#1f1f1f] text-gray-400 hover:text-white h-8 w-8"
                     onClick={toggleChat}
                   >
                 <MessageCircle className="h-4 w-4" />
@@ -434,22 +413,45 @@
                 </>
               )}
 
-<<<<<<< HEAD
-          {!session && (
+              {/* Profile dropdown */}
+              <DropdownMenu>
+                <DropdownMenuTrigger asChild>
+                  <Button variant="ghost" size="icon" className="rounded-full overflow-hidden h-6 w-6 sm:h-10 sm:w-10">
+                    {renderAvatar()}
+                  </Button>
+                </DropdownMenuTrigger>
+                <DropdownMenuContent align="end" className="w-56 bg-[#090909] border-[#1f1f1f]">
+                  <DropdownMenuLabel className="text-white">
+                    <div className="flex flex-col space-y-1">
+                      <p className="text-sm font-medium">{userName || session?.user?.name}</p>
+                      <p className="text-xs text-gray-400">{displayEmail}</p>
+                    </div>
+                  </DropdownMenuLabel>
+                  <DropdownMenuSeparator className="bg-[#1f1f1f]" />
+                  <DropdownMenuItem asChild className="text-gray-300 hover:text-white hover:bg-[#1f1f1f]">
+                    <Link href="/profile">Profile</Link>
+                  </DropdownMenuItem>
+                  <DropdownMenuItem asChild className="text-gray-300 hover:text-white hover:bg-[#1f1f1f]">
+                    <Link href="/workspaces">Workspaces</Link>
+                  </DropdownMenuItem>
+                  <DropdownMenuSeparator className="bg-[#1f1f1f]" />
+                  <DropdownMenuItem 
+                    onClick={handleSignOut}
+                    className="text-gray-300 hover:text-white hover:bg-[#1f1f1f] cursor-pointer"
+                  >
+                    Sign out
+                  </DropdownMenuItem>
+                </DropdownMenuContent>
+              </DropdownMenu>
+            </>
+          ) : (
             <Button 
               variant="outline" 
               className="border-[#1f1f1f] hover:bg-[#1f1f1f] text-gray-300 hover:text-white h-8 px-3 text-sm"
               asChild
             >
               <Link href="/login">Sign In</Link>
-=======
-              {/* Profile dropdown */}
-              <DropdownMenu>
-                <DropdownMenuTrigger asChild>
-                  <Button variant="ghost" size="icon" className="rounded-full overflow-hidden h-6 w-6 sm:h-10 sm:w-10">
-                    {renderAvatar()}
->>>>>>> 88ad489d
-                  </Button>
+            </Button>
           )}
         </div>
       </div>
