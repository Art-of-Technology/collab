import { Editor } from '@tiptap/react';

export function getCaretPosition(editor: Editor, position: number) {
  try {
    const coords = editor.view.coordsAtPos(position);
    const editorRect = editor.view.dom.getBoundingClientRect();
    const scrollContainer = editor.view.dom.closest('.overflow-y-auto');
    let scrollTop = 0;
    
    if (scrollContainer) {
      scrollTop = scrollContainer.scrollTop;
    }
    
    return {
      top: coords.top - editorRect.top - scrollTop - 5, // Position at cursor line level
      left: coords.right - editorRect.left + 20, // Position to the right of cursor with 20px spacing
    };
  } catch (error) {
    // Fallback if position is invalid
    console.warn('Invalid cursor position:', position);
    return { top: 30, left: 100 };
  }
}

export function stripHtml(html: string): string {
  const div = document.createElement('div');
  div.innerHTML = html;
  return div.textContent || div.innerText || '';
}

export function insertTextAtCursor(editor: Editor, text: string) {
  editor.chain().focus().insertContent(text).run();
}

export function replaceSelection(editor: Editor, content: string) {
  editor.chain().focus().deleteSelection().insertContent(content).run();
}

/**
 * Optimized keyboard event handler for mention triggers
 * Handles immediate SPACE termination to prevent infinite loops
 */
export function handleMentionKeyEvents(
  event: KeyboardEvent,
  onCheckMentions: () => void
): boolean {
  // Handle @ for mentions - # is handled separately below
  if (event.key === '@') {
    onCheckMentions();
    return false; // Allow @ to be typed
  }

  // Handle space key - IMMEDIATELY stop ALL mention processing
  if (event.key === ' ') {
    const editor = (event.target as EventTarget & { editor: Editor })?.editor;
    if (editor) {
      // Immediately close any open mention suggestions/popovers
      const mentionPopovers = editor.view.dom.querySelectorAll('[data-mention-suggestion], .mention-suggestion, .floating-menu');
<<<<<<< HEAD
      mentionPopovers.forEach((popover: any) => {
        if (popover.parentNode) {
          popover.parentNode.removeChild(popover);
        }
=======
      mentionPopovers.forEach(popover => {
        popover.remove();
>>>>>>> c21f7088
      });

      // Dispatch custom event to close any active mention suggestions across all components
      const closeMentionEvent = new CustomEvent('close-mention-suggestions', {
        bubbles: true,
        cancelable: true
      });
      editor.view.dom.dispatchEvent(closeMentionEvent);

      // Check if this is markdown header syntax (e.g., "# ", "## ", "### ")
      const { from } = editor.state.selection;
      const textBeforeCursor = editor.state.doc.textBetween(Math.max(0, from - 6), from, "");

      // If we see markdown header patterns, don't process as mentions
      if (textBeforeCursor.match(/#{1,6}\s*$/)) {
        return false;
      }
    }

    // Always return false to prevent any mention processing when space is pressed
    return false;
  }

  // Handle consecutive hash keys to prevent markdown confusion
  if (event.key === '#') {
    const editor = (event.target as EventTarget & { editor: Editor })?.editor;
    if (editor) {
      const { from } = editor.state.selection;
      const textBeforeCursor = editor.state.doc.textBetween(Math.max(0, from - 6), from, "");

      // If we see multiple consecutive # characters, it's likely markdown - prevent typing
      if (textBeforeCursor.match(/#{2,6}$/)) {
        return false;
      }
    }

    // For single #, allow typing but still check for mentions
    onCheckMentions();
    return false;
  }

  // For other printable characters, only check mentions if we're likely in a mention context
  // This reduces unnecessary checks while still catching most cases
  if (event.key.length === 1) {
    // Only check for mentions on characters that could be part of a mention query
    const mentionQueryChars = /^[a-zA-Z0-9_-]$/;
    if (mentionQueryChars.test(event.key)) {
      onCheckMentions();
      return true;
    }
  }

  // Handle backspace and delete - check for mentions to handle edge cases
  if (event.key === 'Backspace' || event.key === 'Delete') {
    onCheckMentions();
    return true;
  }

  return false;
}<|MERGE_RESOLUTION|>--- conflicted
+++ resolved
@@ -56,15 +56,8 @@
     if (editor) {
       // Immediately close any open mention suggestions/popovers
       const mentionPopovers = editor.view.dom.querySelectorAll('[data-mention-suggestion], .mention-suggestion, .floating-menu');
-<<<<<<< HEAD
-      mentionPopovers.forEach((popover: any) => {
-        if (popover.parentNode) {
-          popover.parentNode.removeChild(popover);
-        }
-=======
       mentionPopovers.forEach(popover => {
         popover.remove();
->>>>>>> c21f7088
       });
 
       // Dispatch custom event to close any active mention suggestions across all components
