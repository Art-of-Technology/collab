"use client";

import React, { useCallback, useState } from 'react';
import { Badge } from '@/components/ui/badge';
import { Avatar, AvatarFallback, AvatarImage } from '@/components/ui/avatar';
import {
  MessageSquare,
  ChevronDown,
  ChevronRight,
  User,
  ArrowDown,
  Minus,
  ArrowUp,
  Flag
} from 'lucide-react';
import { cn } from '@/lib/utils';
import { Draggable } from "@hello-pangea/dnd";
import type { KanbanIssueCardProps, KanbanIssue } from '../types';
import { format } from 'date-fns';
import { getStatusBadgeStyle } from '@/components/issue/sections/relations/utils/relationHelpers';

// Helper functions for issue styling
const getTypeColor = (type: string) => {
  const colors = {
    'EPIC': '#8b5cf6',
    'STORY': '#3b82f6', 
    'TASK': '#10b981',
    'BUG': '#ef4444',
    'MILESTONE': '#f59e0b',
    'SUBTASK': '#6b7280'
  };
  return colors[type as keyof typeof colors] || '#6b7280';
};

<<<<<<< HEAD
const getPriorityColor = (priority: string) => {
  const colors = {
    'URGENT': '#ef4444',
    'HIGH': '#f97316',
    'MEDIUM': '#eab308',
    'LOW': '#22c55e'
  };
  return colors[priority as keyof typeof colors] || '#6b7280';
};

const DEFAULT_STATUS_DISPLAY_NAME = 'Todo';

=======
>>>>>>> fa9f320e
const KanbanIssueCard = React.memo(({
  issue,
  index,
  displayProperties,
  onCardClick
}: KanbanIssueCardProps) => {
  const showAssignee = displayProperties.includes('Assignee');
  const showPriority = displayProperties.includes('Priority');
  const showLabels = displayProperties.includes('Labels');
  const showDueDate = displayProperties.includes('Due Date');
  const showStoryPoints = displayProperties.includes('Story Points');
  const showReporter = displayProperties.includes('Reporter');
  const showProject = displayProperties.includes('Project');
  const showStatus = displayProperties.includes('Status');
  const showCreated = displayProperties.includes('Created');
  const showUpdated = displayProperties.includes('Updated');

  const subTasks: KanbanIssue[] = Array.isArray(issue.children)
    ? issue.children
    : Array.isArray(issue.subtasks)
      ? issue.subtasks
      : [];
  const hasSubTasks = subTasks.length > 0;
  const [isExpanded, setIsExpanded] = useState(false);
  const subTaskCount = hasSubTasks ? subTasks.length : issue._count?.children || 0;

  React.useEffect(() => {
    setIsExpanded(false);
  }, [issue.id]);

  const handleCardClick = useCallback(() => {
    const keyOrId = issue.issueKey || issue.id;
    onCardClick(keyOrId);
  }, [onCardClick, issue.issueKey, issue.id]);

  const handleToggleSubtasks = useCallback((event: React.MouseEvent<HTMLButtonElement>) => {
    event.preventDefault();
    event.stopPropagation();
    if (!hasSubTasks) return;
    setIsExpanded(prev => !prev);
  }, [hasSubTasks]);

  const handleSubtaskClick = useCallback((subtask: KanbanIssue, event: React.MouseEvent<HTMLButtonElement>) => {
    event.preventDefault();
    event.stopPropagation();
    const keyOrId = subtask.issueKey || subtask.id;
    if (keyOrId) {
      onCardClick(keyOrId);
    }
  }, [onCardClick]);

  return (
    <Draggable key={issue.id} draggableId={issue.id} index={index}>
      {(provided, snapshot) => (
        <div
          ref={provided.innerRef}
          {...provided.draggableProps}
          {...provided.dragHandleProps}
          className={cn(
            "group p-3 bg-[#0a0a0a] border border-[#1f1f1f] rounded-lg hover:border-[#333] transition-colors duration-150 cursor-pointer",
            snapshot.isDragging && "shadow-xl ring-2 ring-blue-500/30 bg-[#0f0f0f] scale-[1.02]"
          )}
          onClick={handleCardClick}
        >
          {/* Header: Issue ID + Type Indicator + Priority + Assignee */}
          <div className="flex items-center justify-between mb-2">
            <div className="flex items-center gap-2">
              {/* Issue Key - More readable */}
              <span className="text-xs font-mono text-[#8b949e] font-medium">
                {issue.issueKey}
              </span>
              
              {/* Type Indicator */}
              <div 
                className="h-2 w-2 rounded-full flex-shrink-0"
                style={{ backgroundColor: getTypeColor(issue.type) }}
              />
              
              {/* Priority Indicator - Only show if enabled and not medium */}
              {showPriority && issue.priority && issue.priority !== 'MEDIUM' && (
                <>              
                {issue.priority === 'URGENT' && <Flag className="h-3 w-3 text-red-600" />}
                {issue.priority === 'HIGH' && <ArrowUp className="h-3 w-3 text-amber-600" />}
                {issue.priority === 'LOW' && <ArrowDown className="h-3 w-3 text-slate-500" />}
                </>
              )}
            </div>
            
            {/* Assignee Avatar - Only show if enabled */}
            {showAssignee && (
              <div className="flex-shrink-0">
                {issue.assignee ? (
                  <Avatar className="h-5 w-5">
                    <AvatarImage src={issue.assignee.image} />
                    <AvatarFallback className="text-[10px] bg-[#1f1f1f] text-[#8b949e] font-medium">
                      {issue.assignee.name?.charAt(0)}
                    </AvatarFallback>
                  </Avatar>
                ) : (
                  <div className="h-5 w-5 rounded-full bg-[#1f1f1f] flex items-center justify-center">
                    <User className="h-2.5 w-2.5 text-[#6e7681]" />
                  </div>
                )}
              </div>
            )}
          </div>

          {/* Issue Title */}
          <h4 className="text-white text-sm font-medium leading-5 mb-2 line-clamp-2 group-hover:text-[#58a6ff] transition-colors">
            {issue.title}
          </h4>

          {/* All Badges Row: Labels, Project, Due Date, Story Points, Reporter - Flex Wrap */}
          <div className="space-y-1.5">
            {/* All Badges in Flex Wrap Container */}
            <div className="flex flex-wrap gap-1 items-center">
              {/* Labels */}
              {showLabels && issue.labels && issue.labels.length > 0 && (
                <>
                  {issue.labels.slice(0, 3).map((label: any) => (
                    <Badge 
                      key={label.id}
                      className="kanban-badge h-4 px-1.5 text-[10px] font-medium leading-none border-0 rounded-sm"
                      style={{ 
                        backgroundColor: label.color + '25',
                        color: label.color || '#8b949e'
                      }}
                    >
                      {label.name}
                    </Badge>
                  ))}
                  {issue.labels.length > 3 && (
                    <span className="text-[10px] text-[#6e7681] px-1">+{issue.labels.length - 3}</span>
                  )}
                </>
              )}

              {/* Project Badge */}
              {showProject && issue.project && (
                <Badge 
                  className="kanban-badge h-4 px-1.5 text-[10px] font-medium leading-none border-0 rounded-sm"
                  style={{ 
                    backgroundColor: (issue.project.color || '#6e7681') + '25',
                    color: issue.project.color || '#8b949e'
                  }}
                >
                  {issue.project.name}
                </Badge>
              )}

              {/* Due Date */}
              {showDueDate && issue.dueDate && (
                <Badge className="kanban-badge h-4 px-1.5 text-[10px] font-medium leading-none bg-orange-500/20 text-orange-400 border-0 rounded-sm">
                  {format(new Date(issue.dueDate), 'MMM d')}
                </Badge>
              )}

              {/* Story Points */}
              {showStoryPoints && issue.storyPoints && (
                <Badge className="kanban-badge h-4 px-1.5 text-[10px] font-medium leading-none bg-blue-500/20 text-blue-400 border-0 rounded-sm">
                  {issue.storyPoints} pts
                </Badge>
              )}

              {/* Reporter Badge */}
              {showReporter && issue.reporter && (
                <Badge className="kanban-badge h-4 px-1.5 text-[10px] font-medium leading-none bg-purple-500/20 text-purple-400 border-0 rounded-sm">
                  {issue.reporter.name}
                </Badge>
              )}

              {/* Status Badge */}
              {showStatus && (issue.projectStatus?.displayName || issue.status || issue.statusValue) && (
                <Badge className="kanban-badge h-4 px-1.5 text-[10px] font-medium leading-none bg-gray-500/20 text-gray-300 border-0 rounded-sm">
                  {issue.projectStatus?.displayName || issue.status || issue.statusValue}
                </Badge>
              )}

              {/* Created */}
              {showCreated && issue.createdAt && (
                <Badge className="kanban-badge h-4 px-1.5 text-[10px] font-medium leading-none bg-gray-500/20 text-gray-300 border-0 rounded-sm">
                  Created {format(new Date(issue.createdAt), 'MMM d')}
                </Badge>
              )}

              {/* Updated */}
              {showUpdated && issue.updatedAt && (
                <Badge className="kanban-badge h-4 px-1.5 text-[10px] font-medium leading-none bg-gray-500/20 text-gray-300 border-0 rounded-sm">
                  Updated {format(new Date(issue.updatedAt), 'MMM d')}
                </Badge>
              )}
            </div>

            {/* Bottom Meta Row: Comments, Subtasks */}
            <div className="flex items-center justify-between">
              <div>
                {hasSubTasks && (
                  <button
                    type="button"
                    onClick={handleToggleSubtasks}
                    aria-expanded={isExpanded}
                    aria-label={`${isExpanded ? 'Collapse' : 'Expand'} sub-tasks for ${issue.issueKey || issue.title || 'issue'}`}
                    className="flex items-center gap-1 text-[#8b949e] hover:text-white text-[11px] transition-colors focus:outline-none focus-visible:ring-2 focus-visible:ring-blue-500/50 rounded-sm"
                  >
                    {isExpanded ? (
                      <ChevronDown className="h-3.5 w-3.5" />
                    ) : (
                      <ChevronRight className="h-3.5 w-3.5" />
                    )}
                    <span>Sub-tasks</span>
                    <span className="inline-flex items-center justify-center min-w-[1.25rem] rounded-full bg-[#1f1f1f] px-1 text-[10px] text-[#c9d1d9]">
                      {subTaskCount}
                    </span>
                  </button>
                )}
              </div>

              <div className="flex items-center gap-1.5 text-[#6e7681]">
                {issue._count?.comments > 0 && (
                  <div className="flex items-center gap-0.5">
                    <MessageSquare className="h-3 w-3" />
                    <span className="text-[10px] font-medium">{issue._count.comments}</span>
                  </div>
                )}
              </div>
            </div>

            {hasSubTasks && isExpanded && (
              <ul className="mt-3 space-y-2 border-l border-[#1f1f1f] pl-3">
                {subTasks.map((subtask) => {
                  const statusLabel = subtask.projectStatus?.displayName || subtask.status || subtask.statusValue || DEFAULT_STATUS_DISPLAY_NAME;

                  return (
                    <li
                      key={subtask.id}
                      className="flex items-center gap-2 justify-between text-[#c9d1d9]"
                    >
                      <button
                        type="button"
                        onClick={(event) => handleSubtaskClick(subtask, event)}
                        className="flex items-center gap-2 flex-1 min-w-0 text-left text-xs hover:text-white focus-visible:outline-none focus-visible:ring-2 focus-visible:ring-blue-500/50 rounded-sm"
                      >
                        {subtask.issueKey && (
                          <span className="text-[10px] font-mono text-[#8b949e] flex-shrink-0">
                            {subtask.issueKey}
                          </span>
                        )}
                        <span className="truncate leading-4">{subtask.title || 'Untitled sub-task'}</span>
                      </button>

                      {statusLabel && (
                        <Badge
                          className={cn(
                            "kanban-badge h-4 px-1.5 text-[10px] font-medium leading-none rounded-sm",
                            getStatusBadgeStyle(statusLabel)
                          )}
                        >
                          {statusLabel}
                        </Badge>
                      )}
                    </li>
                  );
                })}
              </ul>
            )}
          </div>
        </div>
      )}
    </Draggable>
  );
});

KanbanIssueCard.displayName = 'KanbanIssueCard';

export default KanbanIssueCard;<|MERGE_RESOLUTION|>--- conflicted
+++ resolved
@@ -32,7 +32,6 @@
   return colors[type as keyof typeof colors] || '#6b7280';
 };
 
-<<<<<<< HEAD
 const getPriorityColor = (priority: string) => {
   const colors = {
     'URGENT': '#ef4444',
@@ -45,8 +44,7 @@
 
 const DEFAULT_STATUS_DISPLAY_NAME = 'Todo';
 
-=======
->>>>>>> fa9f320e
+
 const KanbanIssueCard = React.memo(({
   issue,
   index,
