--- conflicted
+++ resolved
@@ -82,11 +82,8 @@
   return filtered;
 };
 
-<<<<<<< HEAD
-export const createColumns = (filteredIssues: KanbanIssue[], view: any, projectStatuses?: any[], allowedStatusNames?: string[]): Column[] => {
-=======
+
 export const createColumns = (filteredIssues: any[], view: any, projectStatuses?: any[], allowedStatusNames?: string[], previousOrderingMethod?: string | null): Column[] => {
->>>>>>> fa9f320e
   const groupField = view.grouping?.field || 'status';
   const columnsMap = new Map(); // Use ID as key to prevent duplicates
   
