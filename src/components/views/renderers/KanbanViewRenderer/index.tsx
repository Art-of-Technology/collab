"use client";

<<<<<<< HEAD
import { useState, useCallback } from 'react';
=======
import { useCallback, useMemo } from 'react';
>>>>>>> 853cf631
import KanbanBoard from './components/KanbanBoard';
import { useKanbanState } from './hooks/useKanbanState';
import type { KanbanViewRendererProps } from './types';
import { IssueDetailModal } from '@/components/issue/IssueDetailModal';

export default function KanbanViewRenderer(props: KanbanViewRendererProps & {
  projectId?: string;
  workspaceId?: string;
  currentUserId?: string;
  onIssueCreated?: (issue: any) => void;
}) {
  const {
    view,
    workspace,
    workspaceId,
    currentUserId,
    onIssueCreated,
  } = props;

<<<<<<< HEAD
  const [selectedIssueId, setSelectedIssueId] = useState<string | null>(null);
=======
  const groupField = useMemo(() => view.grouping?.field || 'status', [view.grouping?.field]);
  const projects = useMemo(() => view.projects ?? [], [view.projects]);
  const resolvedWorkspaceId = useMemo(() => workspaceId || workspace?.id || '', [workspaceId, workspace]);
  const resolvedCurrentUserId = currentUserId || '';
  const handleIssueCreated = useCallback((issue: any) => {
    onIssueCreated?.(issue);
  }, [onIssueCreated]);
>>>>>>> 853cf631

  const {
    // State
    isCreatingIssue,

    // Computed values
    columns,
    displayProperties,
    isLoadingStatuses,
    draggedIssue,
    hoverState,
    operationsInProgress,

    // Handlers
    handleDragStart,
    handleDragUpdate,
    handleDragEnd,
    handleIssueClick,
    handleStartCreatingIssue,
    handleCancelCreatingIssue
  } = useKanbanState(props);

  // Wrap handleIssueClick to open modal instead of navigating
  const handleIssueClickWithModal = useCallback((issueIdOrKey: string, event?: MouseEvent) => {
    // For Ctrl/Cmd+click, still open in new tab
    if (event && (event.ctrlKey || event.metaKey)) {
      const sampleIssue = issues.find((i) => i.id === issueIdOrKey || i.issueKey === issueIdOrKey) || issues[0];
      const workspaceSegment = (workspace as any)?.slug || (workspace as any)?.id || sampleIssue?.workspaceId || (view as any)?.workspaceId;
      const viewParams = view?.slug ? `?view=${view.slug}&viewName=${encodeURIComponent(view.name)}` : '';
      const url = workspaceSegment 
        ? `/${workspaceSegment}/issues/${issueIdOrKey}${viewParams}`
        : `/issues/${issueIdOrKey}${viewParams}`;
      window.open(url, '_blank', 'noopener,noreferrer');
      return;
    }

    // For normal clicks, open modal
    setSelectedIssueId(issueIdOrKey);
  }, [issues, view, workspace]);

  const handleCloseModal = useCallback(() => {
    setSelectedIssueId(null);
  }, []);

  return (
    <div className="h-full flex-1 bg-[#101011]">
      {/* Kanban Board Container - Full height scrollable area */}
      <div className="h-full">
        <div className="h-full p-6">
          {isLoadingStatuses && groupField === 'status' ? (
            <div className="flex items-center justify-center h-64">
              <div className="animate-spin rounded-full h-8 w-8 border-b-2 border-blue-500"></div>
            </div>
          ) : (
<<<<<<< HEAD
          <KanbanBoard
            columns={columns}
            issues={issues}
            displayProperties={displayProperties}
            groupField={view.grouping?.field || 'status'}
            isCreatingIssue={isCreatingIssue}
            newIssueTitle={newIssueTitle}
            projects={view.projects || []}
            workspaceId={workspaceId || workspace?.id || ''}
            currentUserId={currentUserId || ''}
            draggedIssue={draggedIssue}
            hoverState={hoverState}
            operationsInProgress={operationsInProgress}
            onDragEnd={handleDragEnd}
            onDragStart={handleDragStart}
            onDragUpdate={handleDragUpdate}
            onIssueClick={handleIssueClickWithModal}
            onCreateIssue={handleCreateIssue}
            onStartCreatingIssue={handleStartCreatingIssue}
            onCancelCreatingIssue={handleCancelCreatingIssue}
            onIssueKeyDown={handleIssueKeyDown}
            onIssueInputChange={setNewIssueTitle}
            onIssueCreated={onIssueCreated || (() => {})}
          />
=======
            <KanbanBoard
              columns={columns}
              displayProperties={displayProperties}
              groupField={groupField}
              isCreatingIssue={isCreatingIssue}
              projects={projects}
              workspaceId={resolvedWorkspaceId}
              currentUserId={resolvedCurrentUserId}
              draggedIssue={draggedIssue}
              hoverState={hoverState}
              operationsInProgress={operationsInProgress}
              onDragEnd={handleDragEnd}
              onDragStart={handleDragStart}
              onDragUpdate={handleDragUpdate}
              onIssueClick={handleIssueClick}
              onStartCreatingIssue={handleStartCreatingIssue}
              onCancelCreatingIssue={handleCancelCreatingIssue}
              onIssueCreated={handleIssueCreated}
            />
>>>>>>> 853cf631
          )}
        </div>
      </div>

      {/* Issue Detail Modal */}
      <IssueDetailModal
        issueId={selectedIssueId}
        onClose={handleCloseModal}
      />
    </div>
  );
}<|MERGE_RESOLUTION|>--- conflicted
+++ resolved
@@ -1,10 +1,6 @@
 "use client";
 
-<<<<<<< HEAD
-import { useState, useCallback } from 'react';
-=======
-import { useCallback, useMemo } from 'react';
->>>>>>> 853cf631
+import { useState, useCallback, useMemo } from 'react';
 import KanbanBoard from './components/KanbanBoard';
 import { useKanbanState } from './hooks/useKanbanState';
 import type { KanbanViewRendererProps } from './types';
@@ -24,9 +20,7 @@
     onIssueCreated,
   } = props;
 
-<<<<<<< HEAD
   const [selectedIssueId, setSelectedIssueId] = useState<string | null>(null);
-=======
   const groupField = useMemo(() => view.grouping?.field || 'status', [view.grouping?.field]);
   const projects = useMemo(() => view.projects ?? [], [view.projects]);
   const resolvedWorkspaceId = useMemo(() => workspaceId || workspace?.id || '', [workspaceId, workspace]);
@@ -34,7 +28,6 @@
   const handleIssueCreated = useCallback((issue: any) => {
     onIssueCreated?.(issue);
   }, [onIssueCreated]);
->>>>>>> 853cf631
 
   const {
     // State
@@ -89,32 +82,6 @@
               <div className="animate-spin rounded-full h-8 w-8 border-b-2 border-blue-500"></div>
             </div>
           ) : (
-<<<<<<< HEAD
-          <KanbanBoard
-            columns={columns}
-            issues={issues}
-            displayProperties={displayProperties}
-            groupField={view.grouping?.field || 'status'}
-            isCreatingIssue={isCreatingIssue}
-            newIssueTitle={newIssueTitle}
-            projects={view.projects || []}
-            workspaceId={workspaceId || workspace?.id || ''}
-            currentUserId={currentUserId || ''}
-            draggedIssue={draggedIssue}
-            hoverState={hoverState}
-            operationsInProgress={operationsInProgress}
-            onDragEnd={handleDragEnd}
-            onDragStart={handleDragStart}
-            onDragUpdate={handleDragUpdate}
-            onIssueClick={handleIssueClickWithModal}
-            onCreateIssue={handleCreateIssue}
-            onStartCreatingIssue={handleStartCreatingIssue}
-            onCancelCreatingIssue={handleCancelCreatingIssue}
-            onIssueKeyDown={handleIssueKeyDown}
-            onIssueInputChange={setNewIssueTitle}
-            onIssueCreated={onIssueCreated || (() => {})}
-          />
-=======
             <KanbanBoard
               columns={columns}
               displayProperties={displayProperties}
@@ -129,12 +96,11 @@
               onDragEnd={handleDragEnd}
               onDragStart={handleDragStart}
               onDragUpdate={handleDragUpdate}
-              onIssueClick={handleIssueClick}
+              onIssueClick={handleIssueClickWithModal}
               onStartCreatingIssue={handleStartCreatingIssue}
               onCancelCreatingIssue={handleCancelCreatingIssue}
               onIssueCreated={handleIssueCreated}
             />
->>>>>>> 853cf631
           )}
         </div>
       </div>
