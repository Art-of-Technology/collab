--- conflicted
+++ resolved
@@ -265,8 +265,6 @@
   }, [issues, selectedFilters, displaySettings]);
 
   // Handlers
-<<<<<<< HEAD
-=======
   const handleIssueClick = (issueIdOrKey: string) => {
     // Navigate directly to the issue page (Linear-style)
     // Use workspace slug if available, else id; fallback to issue's workspaceId
@@ -282,7 +280,6 @@
       router.push(`/issues/${issueIdOrKey}${viewParams}`);
     }
   };
->>>>>>> c09d94db
 
   const handleGroupToggle = (groupKey: string) => {
     setCollapsedGroups(prev => {
@@ -383,34 +380,6 @@
   };
 
   // Issue Row Component - Mobile-first responsive design
-<<<<<<< HEAD
-  const IssueRow = ({ issue }: { issue: Issue }) => {
-    // Build URL for the issue
-    const issueIdOrKey = issue.issueKey || issue.id;
-    const workspaceSegment = (workspace as any)?.slug || (workspace as any)?.id || (view as any)?.workspaceId;
-    const viewParams = view?.slug ? `?view=${view.slug}&viewName=${encodeURIComponent(view.name)}` : '';
-    const issueUrl = workspaceSegment 
-      ? `/${workspaceSegment}/issues/${issueIdOrKey}${viewParams}`
-      : `/issues/${issueIdOrKey}${viewParams}`;
-
-    return (
-      <a 
-        href={issueUrl}
-        className={cn(
-          "group relative cursor-pointer transition-all duration-200 block",
-          // Mobile-first: Card-like design with glassmorphism
-          "mx-3 mb-3 p-4 rounded-xl",
-          "bg-white/5 hover:bg-white/10 backdrop-blur-sm",
-          "border border-white/10 hover:border-white/20",
-          // Desktop: More compact list style
-          "md:mx-0 md:mb-0 md:p-2 md:rounded-lg md:border-0 md:border-b md:border-[#1f1f1f]",
-          "md:bg-transparent md:hover:bg-[#0f1011] md:backdrop-blur-none md:hover:border-[#333]",
-          hoveredIssueId === issue.id && "md:bg-[#0f1011]"
-        )}
-        onMouseEnter={() => setHoveredIssueId(issue.id)}
-        onMouseLeave={() => setHoveredIssueId(null)}
-      >
-=======
   const IssueRow = ({ issue }: { issue: Issue }) => (
     <div
       className={cn(
@@ -428,7 +397,6 @@
       onMouseLeave={() => setHoveredIssueId(null)}
       onClick={() => handleIssueClick(issue.issueKey || issue.id)}
     >
->>>>>>> c09d94db
       {/* Mobile Layout */}
       <div className="md:hidden">
         <div className="flex items-start justify-between mb-2">
