--- conflicted
+++ resolved
@@ -429,14 +429,10 @@
 
   // Sync dropdown assignees to View Options for bidirectional sync
   const isSyncingFromViewOptionsRef = useRef(false);
-<<<<<<< HEAD
   const previousDropdownAssigneesRef = useRef<string[]>([]);
   const previousViewOptionsAssigneesRef = useRef<string[]>([]);
   
   // Sync Dropdown → View Options
-=======
-
->>>>>>> fb98c80a
   useEffect(() => {
     const dropdownAssignees = allFilters.assignee || [];
     const currentViewAssignees = viewFiltersState.assignees || [];
@@ -449,7 +445,6 @@
       previousDropdownAssigneesRef.current = dropdownAssignees;
       return;
     }
-<<<<<<< HEAD
     
     // Only sync if dropdown changed, not when View Options changed
     if (dropdownChanged) {
@@ -516,16 +511,6 @@
           ...prev,
           assignee: memberIdsOnly
         };
-=======
-
-    const dropdownAssignees = allFilters.assignee || [];
-    const currentViewAssignees = viewFiltersState.assignees || [];
-
-    if (JSON.stringify([...dropdownAssignees].sort()) !== JSON.stringify([...currentViewAssignees].sort())) {
-      setViewFiltersState({
-        ...viewFiltersState,
-        assignees: dropdownAssignees
->>>>>>> fb98c80a
       });
     }
     
@@ -545,35 +530,10 @@
       console.warn('Invalid assignees passed to handleViewOptionsAssigneeChange:', assignees);
       return;
     }
-<<<<<<< HEAD
     
     // This callback is called but the actual sync is handled by useEffect
     // that watches viewFiltersState.assignees to avoid timing issues
   }, []);
-=======
-
-    // Ensure assignees is an array
-    const assigneesArray = Array.isArray(assignees) ? assignees : [];
-
-    if (handleFilterChangeRef.current) {
-      isSyncingFromViewOptionsRef.current = true;
-      const viewAssignees = view.filters?.assignee || [];
-      const sortedNewAssignees = [...assigneesArray].sort();
-      const sortedViewAssignees = [...viewAssignees].sort();
-
-      // Always update tempFilters to match View Options selection
-      if (JSON.stringify(sortedNewAssignees) !== JSON.stringify(sortedViewAssignees)) {
-        handleFilterChangeRef.current('assignee', sortedNewAssignees, sortedViewAssignees);
-      } else {
-        // If matches view filter, remove from tempFilters
-        setTempFilters(prev => {
-          const { assignee, ...rest } = prev;
-          return rest;
-        });
-      }
-    }
-  }, [view.filters?.assignee]);
->>>>>>> fb98c80a
 
   // Set callback in context for View Options
   useEffect(() => {
