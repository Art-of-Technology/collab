--- conflicted
+++ resolved
@@ -27,38 +27,15 @@
 }
 
 interface LeaveBalanceProps {
-  workspaceId: string;
   balances?: LeaveBalanceType[];
+  isLoading?: boolean;
 }
 
 export function LeaveBalance({
-  workspaceId,
   balances = [],
   isLoading = false,
 }: LeaveBalanceProps) {
-<<<<<<< HEAD
-  const [selectedLeaveType, setSelectedLeaveType] = useState<string>("");
-
-  // Filter to only show balances where user has accrued time
-  const filteredBalances = balances.filter(balance => balance.totalAccrued > 0);
-  const displayBalances = filteredBalances;
-  // Set initial selected type if not set, or reset if current selection is no longer available
-  useEffect(() => {
-    if (!selectedLeaveType && displayBalances.length > 0) {
-      setSelectedLeaveType(displayBalances[0].policyId);
-    } else if (selectedLeaveType && displayBalances.length > 0) {
-      // Check if current selection is still available in filtered results
-      const isCurrentSelectionAvailable = displayBalances.some(
-        (balance) => balance.policyId === selectedLeaveType
-      );
-      if (!isCurrentSelectionAvailable) {
-        setSelectedLeaveType(displayBalances[0].policyId);
-      }
-    }
-  }, [displayBalances, selectedLeaveType]);
-=======
   const [selectedLeaveType, setSelectedLeaveType] = useState<string>(balances[0].policyId || "");
->>>>>>> 4aae6575
 
   // Show only the selected leave type
   const currentBalance = balances.find(
@@ -79,7 +56,6 @@
     return "#dc2626"; // red-600
   }, []);
 
-<<<<<<< HEAD
   // Handle loading state
   if (isLoading) {
     return (
@@ -100,11 +76,7 @@
   }
 
   // Handle case when no accrued balances are available
-  if (filteredBalances.length === 0) {
-=======
-  // Handle case when no data is available
   if (balances.length === 0) {
->>>>>>> 4aae6575
     return (
       <Card className="w-full">
         <CardContent className="p-6 text-center">
@@ -123,8 +95,9 @@
   }
 
   // Safety check - if no current balance is found, show the first available one
-  if (!currentBalance && displayBalances.length > 0) {
-    const firstBalance = displayBalances[0];
+  if (!currentBalance && balances.length > 0) {
+    const firstBalance = balances[0];
+    
     return (
       <div className="space-y-4">
         {/* Dropdown for leave type selection */}
@@ -134,7 +107,7 @@
               <SelectValue placeholder="Select leave type" />
             </SelectTrigger>
             <SelectContent>
-              {displayBalances.map((balance) => (
+              {balances.map((balance) => (
                 <SelectItem key={balance.policyId} value={balance.policyId}>
                   {balance.policyName}
                 </SelectItem>
