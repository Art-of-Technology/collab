"use client";

import { ReactNode } from "react";
import { X } from "lucide-react";
import { Button } from "@/components/ui/button";

interface BaseRelationModalProps {
  isOpen: boolean;
  onClose: () => void;
  title: string;
  children: ReactNode;
  onConfirm?: () => void;
  onCancel?: () => void;
  confirmText?: string;
  cancelText?: string;
  isLoading?: boolean;
  isConfirmDisabled?: boolean;
}

export function BaseRelationModal({
  isOpen,
  onClose,
  title,
  children,
  onConfirm,
  onCancel,
  confirmText = "Add",
  cancelText = "Cancel",
  isLoading = false,
  isConfirmDisabled = false
}: BaseRelationModalProps) {
  if (!isOpen) return null;

  const handleCancel = () => {
    if (onCancel) {
      onCancel();
    } else {
      onClose();
    }
  };

  return (
    <div className="fixed inset-0 z-50 flex items-center justify-center">
      {/* Backdrop */}
      <div 
        className="absolute inset-0 bg-black/50" 
        onClick={onClose}
      />
      
      {/* Modal */}
      <div className="relative bg-background rounded-lg shadow-lg w-full max-w-3xl mx-2 sm:mx-4 max-h-[90vh] overflow-hidden">
        {/* Header */}
        <div className="flex items-center justify-between p-3 sm:p-4 border-b">
          <h2 className="text-base sm:text-lg font-semibold truncate pr-2 min-w-0 max-w-[200px] sm:max-w-[300px] md:max-w-[400px] lg:max-w-none">{title}</h2>
          <Button
            variant="ghost"
            size="sm"
            className="h-8 w-8 p-0 flex-shrink-0"
            onClick={onClose}
          >
            <X className="h-4 w-4" />
          </Button>
        </div>

        {/* Content */}
        <div className="p-3 sm:p-4">
          {children}
        </div>

        {/* Footer */}
        {(onConfirm || onCancel) && (
          <div className="flex justify-end gap-2 p-3 sm:p-4 border-t">
            <Button
              variant="outline"
              onClick={handleCancel}
              disabled={isLoading}
              size="sm"
              className="text-sm"
            >
              {cancelText}
            </Button>
            {onConfirm && (
              <Button
                onClick={onConfirm}
<<<<<<< HEAD
                disabled={isLoading || !onConfirm}
                size="sm"
                className="text-sm"
=======
                disabled={isLoading || !onConfirm || isConfirmDisabled}
>>>>>>> 0f13c394
              >
                {isLoading ? "Loading..." : confirmText}
              </Button>
            )}
          </div>
        )}
      </div>
    </div>
  );
}<|MERGE_RESOLUTION|>--- conflicted
+++ resolved
@@ -82,13 +82,9 @@
             {onConfirm && (
               <Button
                 onClick={onConfirm}
-<<<<<<< HEAD
                 disabled={isLoading || !onConfirm}
                 size="sm"
                 className="text-sm"
-=======
-                disabled={isLoading || !onConfirm || isConfirmDisabled}
->>>>>>> 0f13c394
               >
                 {isLoading ? "Loading..." : confirmText}
               </Button>
