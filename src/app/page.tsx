--- conflicted
+++ resolved
@@ -10,18 +10,6 @@
     redirect("/home");
   } 
 
-<<<<<<< HEAD
-  // Determine current workspace using cookie (fallback to any accessible one)
-  const workspaceSlugOrId = await getWorkspaceSlugOrId({ id: session.user.id });
-  
-  // If user has a workspace, redirect to it
-  if (workspaceSlugOrId) {
-    redirect(`/${workspaceSlugOrId}/dashboard`);
-  } else {
-    // No workspace found, redirect to welcome page
-    redirect("/welcome");
-  }
-=======
   try {
     // Determine current workspace using cookie (fallback to any accessible one)
       const workspaceSlugOrId = await getWorkspaceSlugOrId({ id: session.user.id });
@@ -33,5 +21,4 @@
       console.error("Error loading workspace:", error);
       redirect("/welcome");
     }
->>>>>>> c403a310
 }