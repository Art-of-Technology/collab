--- conflicted
+++ resolved
@@ -5,11 +5,8 @@
 import { publishEvent } from '@/lib/redis';
 import { extractMentionUserIds } from "@/utils/mentions";
 import { NotificationService, NotificationType } from "@/lib/notification-service";
-<<<<<<< HEAD
 import { emitIssueUpdated, emitIssueDeleted } from "@/lib/event-bus";
-=======
 import { findIssueByIdOrKey, STANDARD_ISSUE_INCLUDE, userHasWorkspaceAccess } from "@/lib/issue-finder";
->>>>>>> e41144af
 
 export const dynamic = 'force-dynamic';
 export const runtime = 'nodejs';
