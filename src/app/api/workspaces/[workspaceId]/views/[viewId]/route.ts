--- conflicted
+++ resolved
@@ -110,7 +110,6 @@
       return NextResponse.json({ error: 'View not found or insufficient permissions' }, { status: 404 });
     }
 
-<<<<<<< HEAD
     // Extract update fields from body
     const { 
       name,
@@ -136,8 +135,6 @@
       }
     }
 
-=======
->>>>>>> 131b58ba
     // Validate ownerId if provided
     if (body.ownerId !== undefined) {
       const newOwner = await prisma.user.findFirst({
@@ -159,7 +156,6 @@
       }
     }
     // Update the view with only the provided fields
-<<<<<<< HEAD
     const updateData: any = {};
     
     if (name !== undefined) updateData.name = name.trim();
@@ -173,10 +169,6 @@
     if (layout !== undefined) updateData.layout = layout;
     if (projectIds !== undefined) updateData.projectIds = projectIds;
     
-=======
-    const updateData: z.infer<typeof updateViewSchema> = { ...body };
-
->>>>>>> 131b58ba
     const updatedView = await prisma.view.update({
       where: { id: viewId },
       data: updateData,
