--- conflicted
+++ resolved
@@ -21,20 +21,10 @@
     const workspace = await prisma.workspace.findFirst({
       where: {
         id: workspaceId,
-<<<<<<< HEAD
-        members: {
-          some: {
-            user: {
-              id: session.user.id
-            }
-          }
-        }
-=======
         OR: [
           { ownerId: (session.user as any).id },
           { members: { some: { userId: (session.user as any).id, status: true } } }
         ]
->>>>>>> b2701ad9
       }
     });
 
