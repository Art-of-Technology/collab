--- conflicted
+++ resolved
@@ -12,7 +12,6 @@
 import { useToast } from "@/hooks/use-toast";
 import { MarkdownRenderer } from "@/components/ui/markdown-renderer";
 import { Dialog, DialogContent, DialogHeader, DialogTitle } from "@/components/ui/dialog";
-<<<<<<< HEAD
 import {
   AlertDialog,
   AlertDialogAction,
@@ -23,9 +22,7 @@
   AlertDialogHeader,
   AlertDialogTitle,
 } from "@/components/ui/alert-dialog";
-=======
 import { ConfirmDialog } from "@/components/ui/confirm-dialog";
->>>>>>> 8dc33450
 import { NoteEditForm } from "@/components/notes/NoteEditForm";
 import { NoteCommentsList } from "@/components/notes/NoteCommentsList";
 
@@ -61,6 +58,7 @@
   const [workspaceId, setWorkspaceId] = useState<string | null>(null);
   const [editingNote, setEditingNote] = useState<Note | null>(null);
   const [showDeleteDialog, setShowDeleteDialog] = useState(false);
+  const [isDeleting, setIsDeleting] = useState(false);
   const { toast } = useToast();
 
   // Resolve params first
@@ -100,22 +98,17 @@
     fetchNote();
   }, [noteId]);
 
-  // Delete note state
-  const [showDeleteDialog, setShowDeleteDialog] = useState(false);
-  const [isDeleting, setIsDeleting] = useState(false);
+
 
   const handleDelete = () => {
     if (!note) return;
     setShowDeleteDialog(true);
   };
 
-<<<<<<< HEAD
-=======
   const handleDeleteConfirm = async () => {
     if (!note) return;
 
     setIsDeleting(true);
->>>>>>> 8dc33450
     try {
       const response = await fetch(`/api/notes/${note.id}`, {
         method: "DELETE",
