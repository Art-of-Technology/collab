--- conflicted
+++ resolved
@@ -1,11 +1,9 @@
 /* eslint-disable */
 "use client";
 
-<<<<<<< HEAD
-import { useState, useEffect } from "react";
-=======
+
 import { useState, useEffect, useMemo, useRef } from "react";
->>>>>>> d5c801a1
+
 import { useSession } from "next-auth/react";
 import { redirect } from "next/navigation";
 import { Button } from "@/components/ui/button";
