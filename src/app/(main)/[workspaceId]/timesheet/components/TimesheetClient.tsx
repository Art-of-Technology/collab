--- conflicted
+++ resolved
@@ -338,25 +338,6 @@
                   </div>
                 </div>
 
-<<<<<<< HEAD
-                {/* Quick Stats */}
-                {timesheetData && (
-                  <div className="hidden md:flex items-center gap-6 pl-6 border-l border-gray-200 dark:border-gray-700">
-                    <div className="text-center">
-                      <div className="text-2xl font-bold text-green-600 dark:text-green-400">
-                        {timesheetData.summary.formattedTotalWorkTime}
-                      </div>
-                      <div className="text-xs text-gray-500 dark:text-gray-400">Work Time</div>
-                    </div>
-                    <div className="text-center">
-                      <div className="text-xl font-bold text-blue-600 dark:text-blue-400">{timesheetData.summary.productivityScore}%</div>
-                      <div className="text-xs text-gray-500 dark:text-gray-400">Productivity</div>
-                    </div>
-                    <div className="text-center">
-                      <div className="text-xl font-bold text-purple-600 dark:text-purple-400">{timesheetData.summary.totalActiveTasks}</div>
-                      <div className="text-xs text-gray-500 dark:text-gray-400">Active</div>
-                    </div>
-=======
               {/* Quick Stats */}
               {timesheetData && (
                 <div className="flex flex-wrap items-center gap-3 md:gap-6 md:pl-6 md:border-l border-gray-200 dark:border-gray-700">
@@ -373,32 +354,11 @@
                   <div className="text-center">
                     <div className="text-lg md:text-xl font-bold text-purple-600 dark:text-purple-400">{timesheetData.summary.totalActiveTasks}</div>
                     <div className="text-xs text-gray-500 dark:text-gray-400">Active</div>
->>>>>>> 355d1d5e
-                  </div>
-                )}
-              </div>
-
-<<<<<<< HEAD
-              {/* View Controls */}
-              <div className="flex items-center gap-3">
-                <Tabs value={filters.view} onValueChange={handleViewChange}>
-                  <TabsList className="bg-white/60 dark:bg-gray-800/60 backdrop-blur-sm">
-                    <TabsTrigger value="daily" className="data-[state=active]:bg-white dark:data-[state=active]:bg-gray-700">
-                      <Sun className="h-4 w-4 mr-2" />
-                      Daily
-                    </TabsTrigger>
-                    <TabsTrigger value="weekly" className="data-[state=active]:bg-white dark:data-[state=active]:bg-gray-700">
-                      <CalendarDays className="h-4 w-4 mr-2" />
-                      Weekly
-                    </TabsTrigger>
-                    <TabsTrigger value="monthly" className="data-[state=active]:bg-white dark:data-[state=active]:bg-gray-700">
-                      <Calendar className="h-4 w-4 mr-2" />
-                      Monthly
-                    </TabsTrigger>
-                  </TabsList>
-                </Tabs>
-              </div>
-=======
+                  </div>
+                </div>
+              )}
+            </div>
+
             {/* View Controls */}
             <div className="flex items-center gap-3">
               <Tabs value={filters.view} onValueChange={handleViewChange}>
@@ -417,177 +377,9 @@
                   </TabsTrigger>
                 </TabsList>
               </Tabs>
->>>>>>> 355d1d5e
-            </div>
-
-<<<<<<< HEAD
-            {/* Navigation and Actions */}
-            <div className="flex flex-col lg:flex-row gap-4 justify-between items-start lg:items-center mt-6">
-              {/* Date Navigation */}
-              <div className="flex items-center gap-2">
-                <Button
-                  variant="outline"
-                  size="sm"
-                  onClick={() => handleDateNavigation("prev")}
-                  className="bg-white/80 dark:bg-gray-800/80 backdrop-blur-sm hover:bg-white dark:hover:bg-gray-700"
-                >
-                  <ChevronLeft className="h-4 w-4" />
-                </Button>
-
-                <Button
-                  variant="outline"
-                  size="sm"
-                  onClick={() => setFilters((prev) => ({ ...prev, date: new Date().toISOString() }))}
-                  className="bg-white/80 dark:bg-gray-800/80 backdrop-blur-sm hover:bg-white dark:hover:bg-gray-700 min-w-[120px]"
-                >
-                  <Target className="h-4 w-4 mr-2" />
-                  Today
-                </Button>
-
-                <Button
-                  variant="outline"
-                  size="sm"
-                  onClick={() => handleDateNavigation("next")}
-                  className="bg-white/80 dark:bg-gray-800/80 backdrop-blur-sm hover:bg-white dark:hover:bg-gray-700"
-                >
-                  <ChevronRight className="h-4 w-4" />
-                </Button>
-              </div>
-
-              {/* Filters and Actions */}
-              <div className="flex items-center gap-2 flex-wrap">
-                <Select value={filters.boardId || "all"} onValueChange={handleBoardFilter}>
-                  <SelectTrigger className="w-[140px] bg-white/80 dark:bg-gray-800/80 backdrop-blur-sm border-white/20">
-                    <Filter className="h-4 w-4 mr-2" />
-                    <SelectValue placeholder="Board" />
-                  </SelectTrigger>
-                  <SelectContent>
-                    <SelectItem value="all">All Boards</SelectItem>
-                    {boards?.map((board: any) => (
-                      <SelectItem key={board.id} value={board.id}>
-                        {board.name}
-                      </SelectItem>
-                    ))}
-                  </SelectContent>
-                </Select>
-
-                <Select
-                  value={localFilters.activityType}
-                  onValueChange={(value) => setLocalFilters((prev) => ({ ...prev, activityType: value }))}
-                >
-                  <SelectTrigger className="w-[140px] bg-white/80 dark:bg-gray-800/80 backdrop-blur-sm border-white/20">
-                    <Activity className="h-4 w-4 mr-2" />
-                    <SelectValue placeholder="Type" />
-                  </SelectTrigger>
-                  <SelectContent>
-                    <SelectItem value="all">All Types</SelectItem>
-                    <SelectItem value="work">
-                      <div className="flex items-center gap-2">
-                        <Target className="h-3 w-3 text-green-400" />
-                        Work
-                      </div>
-                    </SelectItem>
-                    <SelectItem value="break">
-                      <div className="flex items-center gap-2">
-                        <Coffee className="h-3 w-3 text-blue-400" />
-                        Break
-                      </div>
-                    </SelectItem>
-                    <SelectItem value="lunch">
-                      <div className="flex items-center gap-2">
-                        <Coffee className="h-3 w-3 text-orange-400" />
-                        Lunch
-                      </div>
-                    </SelectItem>
-                    <SelectItem value="meeting">
-                      <div className="flex items-center gap-2">
-                        <Users className="h-3 w-3 text-purple-400" />
-                        Meeting
-                      </div>
-                    </SelectItem>
-                    <SelectItem value="travel">
-                      <div className="flex items-center gap-2">
-                        <Activity className="h-3 w-3 text-indigo-400" />
-                        Travel
-                      </div>
-                    </SelectItem>
-                    <SelectItem value="review">
-                      <div className="flex items-center gap-2">
-                        <Eye className="h-3 w-3 text-teal-400" />
-                        Review
-                      </div>
-                    </SelectItem>
-                    <SelectItem value="research">
-                      <div className="flex items-center gap-2">
-                        <Search className="h-3 w-3 text-cyan-400" />
-                        Research
-                      </div>
-                    </SelectItem>
-                  </SelectContent>
-                </Select>
-
-                <Select value={localFilters.status} onValueChange={(value) => setLocalFilters((prev) => ({ ...prev, status: value }))}>
-                  <SelectTrigger className="w-[140px] bg-white/80 dark:bg-gray-800/80 backdrop-blur-sm border-white/20">
-                    <Timer className="h-4 w-4 mr-2" />
-                    <SelectValue placeholder="Status" />
-                  </SelectTrigger>
-                  <SelectContent>
-                    <SelectItem value="all">All Status</SelectItem>
-                    <SelectItem value="ongoing">
-                      <div className="flex items-center gap-2">
-                        <Play className="h-3 w-3 text-green-600" />
-                        Ongoing
-                      </div>
-                    </SelectItem>
-                    <SelectItem value="paused">
-                      <div className="flex items-center gap-2">
-                        <Pause className="h-3 w-3 text-amber-600" />
-                        Paused
-                      </div>
-                    </SelectItem>
-                    <SelectItem value="completed">
-                      <div className="flex items-center gap-2">
-                        <CheckCircle className="h-3 w-3 text-blue-600" />
-                        Completed
-                      </div>
-                    </SelectItem>
-                  </SelectContent>
-                </Select>
-
-                <DropdownMenu>
-                  <DropdownMenuTrigger asChild>
-                    <Button
-                      variant="outline"
-                      size="sm"
-                      className="bg-white/80 dark:bg-gray-800/80 backdrop-blur-sm border-white/20 hover:bg-white dark:hover:bg-gray-700"
-                    >
-                      <Download className="h-4 w-4 mr-2" />
-                      Export
-                    </Button>
-                  </DropdownMenuTrigger>
-                  <DropdownMenuContent align="end">
-                    <DropdownMenuItem onClick={() => handleExport("csv")} className="cursor-pointer">
-                      <Download className="h-4 w-4 mr-2" />
-                      Export CSV
-                    </DropdownMenuItem>
-                    <DropdownMenuItem onClick={() => handleExport("pdf")} className="cursor-pointer">
-                      <Download className="h-4 w-4 mr-2" />
-                      Export PDF
-                    </DropdownMenuItem>
-                  </DropdownMenuContent>
-                </DropdownMenu>
-
-                <Button
-                  variant="outline"
-                  size="sm"
-                  onClick={() => refetch()}
-                  disabled={isLoading}
-                  className="bg-white/80 dark:bg-gray-800/80 backdrop-blur-sm hover:bg-white dark:hover:bg-gray-700"
-                >
-                  <RefreshCw className={`h-4 w-4 ${isLoading ? "animate-spin" : ""}`} />
-                </Button>
-              </div>
-=======
+            </div>
+          </div>
+
           {/* Navigation and Actions */}
           <div className="flex flex-col md:flex-row gap-4 justify-between items-start md:items-center mt-6">
             {/* Date Navigation */}
@@ -611,15 +403,15 @@
                 Today
               </Button>
 
-              <Button
-                variant="outline"
-                size="sm"
-                onClick={() => handleDateNavigation("next")}
-                className="bg-white/80 dark:bg-gray-800/80 backdrop-blur-sm hover:bg-white dark:hover:bg-gray-700"
-              >
-                <ChevronRight className="h-4 w-4" />
-              </Button>
-            </div>
+                <Button
+                  variant="outline"
+                  size="sm"
+                  onClick={() => handleDateNavigation("next")}
+                  className="bg-white/80 dark:bg-gray-800/80 backdrop-blur-sm hover:bg-white dark:hover:bg-gray-700"
+                >
+                  <ChevronRight className="h-4 w-4" />
+                </Button>
+              </div>
 
             {/* Filters and Actions */}
             <div className="flex flex-col gap-2 lg:grid lg:grid-cols-2 lg:gap-2 xl:flex xl:flex-row xl:gap-2">
@@ -753,10 +545,10 @@
               >
                 <RefreshCw className={`h-4 w-4 ${isLoading ? "animate-spin" : ""}`} />
               </Button>
->>>>>>> 355d1d5e
             </div>
           </div>
         </div>
+      </div>
 
         {/* Content */}
         {isLoading ? (
