"use client";

import React, { useState } from "react";
import { format } from "date-fns";
import { PlaneTakeoff, Plus } from "lucide-react";

import { Button } from "@/components/ui/button";
import { Badge } from "@/components/ui/badge";
import { Card, CardContent, CardHeader, CardTitle } from "@/components/ui/card";
import {
  Dialog,
  DialogContent,
  DialogHeader,
  DialogTitle,
  DialogTrigger,
} from "@/components/ui/dialog";
import { useToast } from "@/hooks/use-toast";
import {
  LeaveRequestForm,
  type LeaveRequestSubmissionData,
} from "@/components/hr/forms/LeaveRequestForm";
<<<<<<< HEAD
import {
  LeaveBalance,
  type LeaveBalanceType,
} from "@/components/hr/LeaveBalance";
import { 
  useLeaveBalances, 
  useUserLeaveRequests, 
  useCreateLeaveRequest 
} from "@/hooks/queries/useLeave";
import type { LeaveRequest, LeaveStatus } from "@/types/leave";
=======



export interface LeaveRequest {
  id: string;
  type: "holiday" | "sick" | "other";
  startDate: Date;
  endDate: Date;
  duration: "FULL_DAY" | "HALF_DAY";
  notes?: string;
  status: "PENDING" | "APPROVED" | "REJECTED" | "CANCELLED";
  createdAt: Date;
}
>>>>>>> 4aae6575



interface MyLeaveProps {
<<<<<<< HEAD
  workspaceId: string;
  isFeatureEnabled?: boolean;
}

export function MyLeave({
  workspaceId,
  isFeatureEnabled = false,
=======
  activeRequests?: LeaveRequest[];
  onSubmitRequest?: (data: LeaveRequestSubmissionData) => Promise<void>;
  isFeatureEnabled?: boolean;
}

export function MyLeave({ 
  activeRequests = [], 
  onSubmitRequest,
  isFeatureEnabled = false
>>>>>>> 4aae6575
}: MyLeaveProps) {
  const [isDialogOpen, setIsDialogOpen] = useState(false);
  const { toast } = useToast();

  // Fetch data using hooks
  const { 
    data: leaveBalances = [], 
    isLoading: isLoadingBalances 
  } = useLeaveBalances(workspaceId);
  
  const { 
    data: leaveRequests = [], 
    isLoading: isLoadingRequests 
  } = useUserLeaveRequests(workspaceId);
  
  const createLeaveRequestMutation = useCreateLeaveRequest(workspaceId);

  const handleSubmit = async (data: LeaveRequestSubmissionData) => {
    try {
      await createLeaveRequestMutation.mutateAsync(data);
      toast({
        title: "Leave request submitted",
        description: "Your leave request has been submitted for approval.",
      });
      setIsDialogOpen(false);
    } catch (error) {
      toast({
        title: "Error",
        description: "Failed to submit leave request. Please try again.",
        variant: "destructive",
      });
    }
  };

  const handleCancel = () => {
    setIsDialogOpen(false);
  };

<<<<<<< HEAD
  const getStatusBadge = (status: LeaveStatus) => {
    switch (status) {
      case "APPROVED":
        return (
          <Badge
            variant="secondary"
            className="bg-green-500/10 hover:bg-green-500/20 text-green-600 transition-colors"
          >
            Approved
          </Badge>
        );
      case "REJECTED":
        return (
          <Badge
            variant="secondary"
            className="bg-red-500/10 hover:bg-red-500/20 text-red-600 transition-colors"
          >
            Rejected
          </Badge>
        );
      case "CANCELED":
        return (
          <Badge
            variant="secondary"
            className="bg-gray-500/10 hover:bg-gray-500/20 text-gray-600 transition-colors"
          >
            Canceled
          </Badge>
        );
      case "PENDING":
      default:
        return (
          <Badge
            variant="secondary"
            className="bg-yellow-500/10 hover:bg-yellow-500/20 text-yellow-600 transition-colors"
          >
            Pending
          </Badge>
        );
    }
=======
  const getLeaveTypeLabel = (type: string) => {
    switch (type) {
      case "holiday":
        return "Holiday";
      case "sick":
        return "Sick Leave";
      case "other":
        return "Other";
      default:
        return type;
    }
  };

  const getStatusBadge = (status?: LeaveRequest["status"]) => {
    if (!status) return null;

    const statusColors = {
      'APPROVED': 'bg-green-500/10 text-green-600',
      'REJECTED': 'bg-red-500/10 text-red-600',
      'PENDING': 'bg-yellow-500/10 text-yellow-600',
      'CANCELLED': 'bg-gray-500/10 text-gray-600',
    };

    const color = statusColors[status] || 'bg-gray-500/10 text-gray-600';

    return (
      <Badge variant="secondary" className={`${color} capitalize`}>
        {status}
      </Badge>
    );
>>>>>>> 4aae6575
  };

  return (
    <Card className={`h-full relative ${!isFeatureEnabled ? 'opacity-80' : ''}`}>
      <CardHeader className="flex flex-row items-center justify-between space-y-0 pb-3">
        <div className="flex items-center space-x-2">
          <PlaneTakeoff className="h-5 w-5 text-blue-600" />
          <CardTitle className="text-lg font-semibold">My Leave</CardTitle>
        </div>
        <Dialog open={isDialogOpen} onOpenChange={setIsDialogOpen}>
          <DialogTrigger asChild>
            <Button 
              size="sm" 
              className="flex items-center gap-2"
              disabled={!isFeatureEnabled}
            >
              <Plus className="h-4 w-4" />
              Request Leave
            </Button>
          </DialogTrigger>
          <DialogContent className="sm:max-w-[500px]">
            <DialogHeader>
              <DialogTitle>Request Leave</DialogTitle>
            </DialogHeader>
<<<<<<< HEAD


=======
            
>>>>>>> 4aae6575
            <LeaveRequestForm
                              workspaceId={workspaceId}
                onSubmit={handleSubmit}
              onCancel={handleCancel}
            />
          </DialogContent>
        </Dialog>
      </CardHeader>

      <CardContent>
        {!isFeatureEnabled && (
          <div className="mb-4 p-3 bg-blue-500/10 border border-blue-500/20 rounded-lg">
            <div className="flex items-center justify-between">
              <p className="text-sm text-blue-700">
                Leave management is coming soon
              </p>
              <div className="px-2 py-1 bg-blue-500/20 text-blue-700 text-xs rounded-full">
                Coming Soon
              </div>
            </div>
          </div>
<<<<<<< HEAD
        ) : (
          <div className="grid grid-cols-1 lg:grid-cols-[1fr_2fr] gap-6">
            {/* Left Column - Leave Balance */}
            <div className="space-y-4">
              <h3 className="text-sm font-medium text-muted-foreground">
                Available Balance
              </h3>
                          <LeaveBalance
              workspaceId={workspaceId}
              balances={leaveBalances}
              isLoading={isLoadingBalances}
            />
            </div>

            {/* Right Column - Leave Requests */}
            <div className="space-y-4">
              <h3 className="text-sm font-medium text-muted-foreground">
                Recent Requests
              </h3>
              {isLoadingRequests ? (
                <div className="text-sm text-muted-foreground">Loading requests...</div>
              ) : leaveRequests.length > 0 ? (
                <div className="space-y-3">
                  {leaveRequests.map((request) => (
                    <div
                      key={request.id}
                      className="flex items-center justify-between p-3 rounded-lg border bg-muted/50"
                    >
                      <div className="flex-1">
                        <div className="flex items-center justify-between gap-2">
                          <span className="font-medium">
                            {request.policy?.name || "Unknown Policy"}
                          </span>
                          {getStatusBadge(request.status)}
                        </div>
                        <div className="text-sm text-muted-foreground mt-1">
                          {request.startDate.getTime() ===
                          request.endDate.getTime() ? (
                            // Single day request
                            <>
                              {format(new Date(request.startDate), "MMM dd, yyyy")}
                              {request.duration === "HALF_DAY" && " (Half Day)"}
                            </>
                          ) : (
                            // Multi-day request
                            <>
                              {format(new Date(request.startDate), "MMM dd")} -{" "}
                              {format(new Date(request.endDate), "MMM dd, yyyy")}
                            </>
                          )}
                        </div>
                        {request.notes && (
                          <div className="text-sm text-muted-foreground mt-1 truncate">
                            {request.notes}
                          </div>
                        )}
                      </div>
=======
        )}
        {activeRequests.length > 0 ? (
          <div className="space-y-3">
            {activeRequests.map((request) => (
              <div
                key={request.id}
                className="flex items-center justify-between p-3 rounded-lg border bg-muted/50"
              >
                <div className="flex-1">
                  <div className="flex items-center justify-between gap-2">
                    <span className="font-medium">{getLeaveTypeLabel(request.type)}</span>
                    {getStatusBadge(request.status)}
                  </div>
                  <div className="text-sm text-muted-foreground mt-1">
                    {request.startDate.getTime() === request.endDate.getTime() ? (
                      // Single day request
                      <>
                        {format(request.startDate, "MMM dd, yyyy")}
                        {request.duration === "HALF_DAY" && " (Half Day)"}
                      </>
                    ) : (
                      // Multi-day request  
                      <>
                        {format(request.startDate, "MMM dd")} - {format(request.endDate, "MMM dd, yyyy")}
                      </>
                    )}
                  </div>
                  {request.notes && (
                    <div className="text-sm text-muted-foreground mt-1 truncate">
                      {request.notes}
>>>>>>> 4aae6575
                    </div>
                  )}
                </div>
              </div>
            ))}
          </div>
        ) : (
          <div className="flex flex-col items-center justify-center py-8 text-center">
            <PlaneTakeoff className={`h-12 w-12 mb-3 ${!isFeatureEnabled ? 'text-muted-foreground/50' : 'text-muted-foreground'}`} />
            {!isFeatureEnabled ? (
              <>
                <p className="text-muted-foreground">Leave Management</p>
                <p className="text-sm text-muted-foreground mt-1">
                  This feature will be available soon
                </p>
                <div className="mt-3 px-3 py-1 bg-blue-500/10 text-blue-600 text-xs rounded-full">
                  Coming Soon
                </div>
              </>
            ) : (
              <>
                <p className="text-muted-foreground">No active leave requests</p>
                <p className="text-sm text-muted-foreground mt-1">
                  Click "Request Leave" to submit a new request
                </p>
              </>
            )}
          </div>
        )}
      </CardContent>
    </Card>
  );
}
<|MERGE_RESOLUTION|>--- conflicted
+++ resolved
@@ -3,7 +3,6 @@
 import React, { useState } from "react";
 import { format } from "date-fns";
 import { PlaneTakeoff, Plus } from "lucide-react";
-
 import { Button } from "@/components/ui/button";
 import { Badge } from "@/components/ui/badge";
 import { Card, CardContent, CardHeader, CardTitle } from "@/components/ui/card";
@@ -19,7 +18,6 @@
   LeaveRequestForm,
   type LeaveRequestSubmissionData,
 } from "@/components/hr/forms/LeaveRequestForm";
-<<<<<<< HEAD
 import {
   LeaveBalance,
   type LeaveBalanceType,
@@ -30,26 +28,8 @@
   useCreateLeaveRequest 
 } from "@/hooks/queries/useLeave";
 import type { LeaveRequest, LeaveStatus } from "@/types/leave";
-=======
-
-
-
-export interface LeaveRequest {
-  id: string;
-  type: "holiday" | "sick" | "other";
-  startDate: Date;
-  endDate: Date;
-  duration: "FULL_DAY" | "HALF_DAY";
-  notes?: string;
-  status: "PENDING" | "APPROVED" | "REJECTED" | "CANCELLED";
-  createdAt: Date;
-}
->>>>>>> 4aae6575
-
-
 
 interface MyLeaveProps {
-<<<<<<< HEAD
   workspaceId: string;
   isFeatureEnabled?: boolean;
 }
@@ -57,17 +37,6 @@
 export function MyLeave({
   workspaceId,
   isFeatureEnabled = false,
-=======
-  activeRequests?: LeaveRequest[];
-  onSubmitRequest?: (data: LeaveRequestSubmissionData) => Promise<void>;
-  isFeatureEnabled?: boolean;
-}
-
-export function MyLeave({ 
-  activeRequests = [], 
-  onSubmitRequest,
-  isFeatureEnabled = false
->>>>>>> 4aae6575
 }: MyLeaveProps) {
   const [isDialogOpen, setIsDialogOpen] = useState(false);
   const { toast } = useToast();
@@ -106,61 +75,6 @@
     setIsDialogOpen(false);
   };
 
-<<<<<<< HEAD
-  const getStatusBadge = (status: LeaveStatus) => {
-    switch (status) {
-      case "APPROVED":
-        return (
-          <Badge
-            variant="secondary"
-            className="bg-green-500/10 hover:bg-green-500/20 text-green-600 transition-colors"
-          >
-            Approved
-          </Badge>
-        );
-      case "REJECTED":
-        return (
-          <Badge
-            variant="secondary"
-            className="bg-red-500/10 hover:bg-red-500/20 text-red-600 transition-colors"
-          >
-            Rejected
-          </Badge>
-        );
-      case "CANCELED":
-        return (
-          <Badge
-            variant="secondary"
-            className="bg-gray-500/10 hover:bg-gray-500/20 text-gray-600 transition-colors"
-          >
-            Canceled
-          </Badge>
-        );
-      case "PENDING":
-      default:
-        return (
-          <Badge
-            variant="secondary"
-            className="bg-yellow-500/10 hover:bg-yellow-500/20 text-yellow-600 transition-colors"
-          >
-            Pending
-          </Badge>
-        );
-    }
-=======
-  const getLeaveTypeLabel = (type: string) => {
-    switch (type) {
-      case "holiday":
-        return "Holiday";
-      case "sick":
-        return "Sick Leave";
-      case "other":
-        return "Other";
-      default:
-        return type;
-    }
-  };
-
   const getStatusBadge = (status?: LeaveRequest["status"]) => {
     if (!status) return null;
 
@@ -168,7 +82,7 @@
       'APPROVED': 'bg-green-500/10 text-green-600',
       'REJECTED': 'bg-red-500/10 text-red-600',
       'PENDING': 'bg-yellow-500/10 text-yellow-600',
-      'CANCELLED': 'bg-gray-500/10 text-gray-600',
+      'CANCELED': 'bg-gray-500/10 text-gray-600',
     };
 
     const color = statusColors[status] || 'bg-gray-500/10 text-gray-600';
@@ -178,7 +92,6 @@
         {status}
       </Badge>
     );
->>>>>>> 4aae6575
   };
 
   return (
@@ -203,12 +116,8 @@
             <DialogHeader>
               <DialogTitle>Request Leave</DialogTitle>
             </DialogHeader>
-<<<<<<< HEAD
-
-
-=======
-            
->>>>>>> 4aae6575
+
+
             <LeaveRequestForm
                               workspaceId={workspaceId}
                 onSubmit={handleSubmit}
@@ -219,7 +128,7 @@
       </CardHeader>
 
       <CardContent>
-        {!isFeatureEnabled && (
+        {!isFeatureEnabled ? (
           <div className="mb-4 p-3 bg-blue-500/10 border border-blue-500/20 rounded-lg">
             <div className="flex items-center justify-between">
               <p className="text-sm text-blue-700">
@@ -230,7 +139,6 @@
               </div>
             </div>
           </div>
-<<<<<<< HEAD
         ) : (
           <div className="grid grid-cols-1 lg:grid-cols-[1fr_2fr] gap-6">
             {/* Left Column - Leave Balance */}
@@ -238,11 +146,10 @@
               <h3 className="text-sm font-medium text-muted-foreground">
                 Available Balance
               </h3>
-                          <LeaveBalance
-              workspaceId={workspaceId}
-              balances={leaveBalances}
-              isLoading={isLoadingBalances}
-            />
+                <LeaveBalance
+                  balances={leaveBalances}
+                  isLoading={isLoadingBalances}
+                />
             </div>
 
             {/* Right Column - Leave Requests */}
@@ -288,65 +195,35 @@
                           </div>
                         )}
                       </div>
-=======
+                    </div>
+                  ))}
+                </div>
+              ) : (
+                <div className="flex flex-col items-center justify-center py-8 text-center">
+                  <PlaneTakeoff className="h-12 w-12 mb-3 text-muted-foreground" />
+                  <p className="text-muted-foreground">
+                    No active leave requests
+                  </p>
+                  <p className="text-sm text-muted-foreground mt-1">
+                    Click "Request Leave" to submit a new request
+                  </p>
+                </div>
+              )}
+            </div>
+          </div>
         )}
-        {activeRequests.length > 0 ? (
-          <div className="space-y-3">
-            {activeRequests.map((request) => (
-              <div
-                key={request.id}
-                className="flex items-center justify-between p-3 rounded-lg border bg-muted/50"
-              >
-                <div className="flex-1">
-                  <div className="flex items-center justify-between gap-2">
-                    <span className="font-medium">{getLeaveTypeLabel(request.type)}</span>
-                    {getStatusBadge(request.status)}
-                  </div>
-                  <div className="text-sm text-muted-foreground mt-1">
-                    {request.startDate.getTime() === request.endDate.getTime() ? (
-                      // Single day request
-                      <>
-                        {format(request.startDate, "MMM dd, yyyy")}
-                        {request.duration === "HALF_DAY" && " (Half Day)"}
-                      </>
-                    ) : (
-                      // Multi-day request  
-                      <>
-                        {format(request.startDate, "MMM dd")} - {format(request.endDate, "MMM dd, yyyy")}
-                      </>
-                    )}
-                  </div>
-                  {request.notes && (
-                    <div className="text-sm text-muted-foreground mt-1 truncate">
-                      {request.notes}
->>>>>>> 4aae6575
-                    </div>
-                  )}
-                </div>
-              </div>
-            ))}
-          </div>
-        ) : (
+
+        {/* Coming Soon State for Non-Feature Enabled */}
+        {!isFeatureEnabled && (
           <div className="flex flex-col items-center justify-center py-8 text-center">
-            <PlaneTakeoff className={`h-12 w-12 mb-3 ${!isFeatureEnabled ? 'text-muted-foreground/50' : 'text-muted-foreground'}`} />
-            {!isFeatureEnabled ? (
-              <>
-                <p className="text-muted-foreground">Leave Management</p>
-                <p className="text-sm text-muted-foreground mt-1">
-                  This feature will be available soon
-                </p>
-                <div className="mt-3 px-3 py-1 bg-blue-500/10 text-blue-600 text-xs rounded-full">
-                  Coming Soon
-                </div>
-              </>
-            ) : (
-              <>
-                <p className="text-muted-foreground">No active leave requests</p>
-                <p className="text-sm text-muted-foreground mt-1">
-                  Click "Request Leave" to submit a new request
-                </p>
-              </>
-            )}
+            <PlaneTakeoff className="h-12 w-12 mb-3 text-muted-foreground/50" />
+            <p className="text-muted-foreground">Leave Management</p>
+            <p className="text-sm text-muted-foreground mt-1">
+              This feature will be available soon
+            </p>
+            <div className="mt-3 px-3 py-1 bg-blue-500/10 text-blue-600 text-xs rounded-full">
+              Coming Soon
+            </div>
           </div>
         )}
       </CardContent>
