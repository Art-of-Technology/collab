{
  "projectName": "collab",
  "projectOwner": "Art-of-Technology",
  "repoType": "github",
  "repoHost": "https://github.com",
  "files": [
    "README.md"
  ],
  "imageSize": 100,
  "commit": false,
  "contributors": [
    {
      "login": "redoh",
      "name": "Ferit",
      "avatar_url": "https://avatars.githubusercontent.com/u/38852479?v=4",
      "profile": "https://github.com/redoh",
      "contributions": [
        "code"
      ]
    },
    {
      "login": "ozngnr",
      "name": "Ozan Guner",
      "avatar_url": "https://avatars.githubusercontent.com/u/67223977?v=4",
      "profile": "https://github.com/ozngnr",
      "contributions": [
        "code"
      ]
    },
    {
      "login": "erdenizko",
      "name": "Erdeniz Korkmaz",
      "avatar_url": "https://avatars.githubusercontent.com/u/168836048?v=4",
      "profile": "https://github.com/erdenizko",
      "contributions": [
        "code"
      ]
    },
    {
<<<<<<< HEAD
      "login": "eneszrn",
      "name": "eneszrn",
      "avatar_url": "https://avatars.githubusercontent.com/u/102959666?v=4",
      "profile": "https://github.com/eneszrn",
=======
      "login": "denizguzeloglu",
      "name": "deniz",
      "avatar_url": "https://avatars.githubusercontent.com/u/214829628?v=4",
      "profile": "https://github.com/denizguzeloglu",
>>>>>>> aef2ebc3
      "contributions": [
        "code"
      ]
    }
  ],
  "contributorsPerLine": 7,
  "badgeTemplate": "",
  "skipCi": true,
  "commitConvention": "angular"
}<|MERGE_RESOLUTION|>--- conflicted
+++ resolved
@@ -37,17 +37,18 @@
       ]
     },
     {
-<<<<<<< HEAD
       "login": "eneszrn",
       "name": "eneszrn",
       "avatar_url": "https://avatars.githubusercontent.com/u/102959666?v=4",
       "profile": "https://github.com/eneszrn",
-=======
+      "contributions": [
+        "code"
+      ]
+    },
       "login": "denizguzeloglu",
       "name": "deniz",
       "avatar_url": "https://avatars.githubusercontent.com/u/214829628?v=4",
       "profile": "https://github.com/denizguzeloglu",
->>>>>>> aef2ebc3
       "contributions": [
         "code"
       ]
